--- conflicted
+++ resolved
@@ -80,9 +80,6 @@
     "ping": "O ping do nó de saída falhou para o {{protocol}}tráfego"
   },
   "account": {
-<<<<<<< HEAD
-    "invalid-recovery-phrase": "Frase de recuperação inválida"
-=======
     "invalid-recovery-phrase": "Frase de recuperação inválida",
     "no-active-subscription": "A conta não tem uma assinatura ativa",
     "device": {
@@ -92,6 +89,5 @@
     "storage": "Erro de backend de armazenamento",
     "no-account-stored": "Nenhuma frase de recuperação de conta armazenada",
     "not-active": "A conta não está ativa"
->>>>>>> 9bd2e8f8
   }
 }