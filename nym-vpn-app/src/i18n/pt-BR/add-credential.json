--- conflicted
+++ resolved
@@ -1,17 +1,5 @@
 {
   "welcome": "Bem vindo!",
-<<<<<<< HEAD
-  "description1": "Digite sua credencial para começar",
-  "description2": "Resgate sua credencial e cole ou escaneie o código QR. Não tem uma? Registre-se em nymvpn.com para obtê-la instantaneamente.",
-  "input-label": "Credencial",
-  "login-button": "Adicionar credencial",
-  "error": "Credencial inválida",
-  "added-notification": "Credencial adicionada com sucesso!",
-  "create-account": {
-    "link": "Criar uma conta",
-    "text": "Novo no NymVPN?"
-  }
-=======
   "description1": "Digite as 24 palavras de sua frase de recuperação do NymVPN para fazer login em sua conta",
   "description2": "Você só pode usar a frase de recuperação criada no NymVPN, e não a Nym Wallet.",
   "input-label": "Frase de recuperação",
@@ -23,5 +11,4 @@
     "text": "Novo no NymVPN?"
   },
   "input-placeholder": "Por exemplo, smoke artefact velvet skull pop palace tortoise damage rough…"
->>>>>>> 9bd2e8f8
 }