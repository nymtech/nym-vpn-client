{
  "unknown": "Erro desconhecido",
  "internal": "Erro interno",
  "daemon": {
    "not-connected": "Não conectado ao daemon",
    "internal": "Erro interno do daemon",
    "invalid-network": "Rede inválida"
  },
  "grpc": "Erro interno do gRPC",
  "connection": {
    "timeout": "Tempo limite de conexão",
    "no-valid-credential": "Nenhuma credencial válida, adicione uma credencial primeiro",
    "bad-country-combination": "Combinação de países não suportada, altere o país de entrada ou saída",
    "mixnet": {
      "entry-gateway": "Falha na conexão com o gateway de entrada da mixnet",
      "timeout": "Tempo limite da conexão Mixnet",
      "storage-path": "Falha ao criar os caminhos de armazenamento da mixnet",
      "default-storage": "Falha ao criar a mixnet com o armazenamento padrão",
      "build-client": "Falha ao criar o cliente mixnet",
      "connect": "Falha na conexão com a mixnet",
      "monitor": "Falha no monitor de conexão Mixnet"
    },
    "gateway-lookup": {
      "ip": "Falha ao procurar o endereço IP do gateway",
      "entry-location": "Falha ao procurar o gateway de entrada para um determinado local",
      "generic": "Falha ao pesquisar os gateways",
      "id": "Falha ao procurar a identidade do gateway",
      "ipr": "Falha ao procurar o endereço IPR",
      "entry": "Falha ao pesquisar o gateway de entrada",
      "entry-id": "Falha ao procurar a identidade do gateway de entrada",
      "exit": "Falha ao procurar o gateway de saída",
      "exit-location": "Falha ao procurar o gateway de saída para um determinado local"
    },
    "ipr-connect": "Falha na conexão com o IPR",
    "interface": {
      "find-default": "Falha ao localizar a interface de rede padrão",
      "wg-bring-up": "Falha ao abrir a interface do WireGuard"
    },
    "firewall": {
      "init": "Falha ao inicializar o subsistema de firewall",
      "reset-policy": "Falha ao redefinir a política de firewall"
    },
    "dns": {
      "set": "Falha ao configurar o DNS",
      "init": "Falha ao inicializar o subsistema DNS"
    },
    "bandwidth": {
      "tunnel-up": "Não há largura de banda disponível para configurar o túnel"
    },
    "unhandled-exit": "A VPN está encerrando com um erro. É provável que seja um bug.",
    "wireguard": {
      "config": "Falha ao definir a configuração do WireGuard",
      "tunnel": "Erro no túnel do WireGuard"
    },
    "authenticator": {
      "connect": "Falha ao conectar-se a um dos autenticadores",
      "timeout": "Falha na conexão com o autenticador, tempo limite de espera pela resposta de conexão",
      "invalid-response": "Falha na conexão com o autenticador, a resposta foi inválida",
      "entry-gw-ipv4": "Falha ao analisar o IPv4 fornecido pelo autenticador ao definir a configuração do WireGuard",
      "wrong-version": "O autenticador respondeu com uma resposta marcada com uma versão que não conseguimos entender",
      "malformed-reply": "O autenticador, ou outra pessoa, respondeu com uma resposta que não conseguimos ler",
      "auth-not-possible": "A autenticação com os autenticadores não foi possível, pois não temos endereços para eles. Isso provavelmente é um erro interno de programação",
      "registration-data": "Falha ao verificar os dados de registro fornecidos pelo autenticador",
      "entry-gw-socket-addr": "Falha ao analisar o endereço do soquete fornecido pelo autenticador ao definir a configuração do WireGuard",
      "address-not-found": "Não foi encontrado o endereço do autenticador para o(s) gateway(s) que estamos tentando usar"
    },
    "add-ipv6-route": "Falha ao adicionar a rota padrão ipv6 para capturar o tráfego ipv6",
    "tun-device": "Falha no dispositivo Tun",
    "routing": "Falha no roteamento"
  },
  "countries-request": {
    "entry": "Falha ao buscar os países com nós de entrada disponíveis",
    "exit": "Falha ao buscar os países de nós de saída disponíveis",
    "fast-mode": "Falha ao buscar os países disponíveis"
  },
  "exit-node": {
    "routing": "O nó de saída não está roteando o tráfego {{protocol}}",
    "ping": "Falha no ping do nó de saída para o tráfego {{protocol}}"
  },
  "out-of-bandwidth": "Fora da largura de banda alocada",
  "entry-node-routing": "O nó de entrada não está roteando o tráfego (a conexão com a Internet caiu?)",
  "account": {
<<<<<<< HEAD
    "invalid-recovery-phrase": "Frase de recuperação inválida"
=======
    "invalid-recovery-phrase": "Frase de recuperação inválida",
    "no-account-stored": "Nenhuma frase de recuperação de conta armazenada",
    "not-active": "A conta não está ativa",
    "no-active-subscription": "A conta não possui uma assinatura ativa",
    "storage": "Erro no backend de armazenamento",
    "device": {
      "not-registered": "O dispositivo não está registrado",
      "not-active": "O dispositivo não está ativo"
    }
>>>>>>> 9bd2e8f8
  }
}<|MERGE_RESOLUTION|>--- conflicted
+++ resolved
@@ -80,9 +80,6 @@
   "out-of-bandwidth": "Fora da largura de banda alocada",
   "entry-node-routing": "O nó de entrada não está roteando o tráfego (a conexão com a Internet caiu?)",
   "account": {
-<<<<<<< HEAD
-    "invalid-recovery-phrase": "Frase de recuperação inválida"
-=======
     "invalid-recovery-phrase": "Frase de recuperação inválida",
     "no-account-stored": "Nenhuma frase de recuperação de conta armazenada",
     "not-active": "A conta não está ativa",
@@ -92,6 +89,5 @@
       "not-registered": "O dispositivo não está registrado",
       "not-active": "O dispositivo não está ativo"
     }
->>>>>>> 9bd2e8f8
   }
 }