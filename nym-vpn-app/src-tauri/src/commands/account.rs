--- conflicted
+++ resolved
@@ -3,10 +3,7 @@
 use tracing::{debug, error, info, instrument};
 
 use crate::grpc::account_links::AccountLinks;
-<<<<<<< HEAD
-=======
 use crate::grpc::client::ReadyToConnect;
->>>>>>> f7bf6752
 use crate::{error::BackendError, grpc::client::GrpcClient};
 
 #[instrument(skip_all)]
@@ -57,8 +54,6 @@
 
 #[instrument(skip_all)]
 #[tauri::command]
-<<<<<<< HEAD
-=======
 pub async fn ready_to_connect(grpc: State<'_, GrpcClient>) -> Result<ReadyToConnect, BackendError> {
     grpc.is_ready_to_connect()
         .await
@@ -70,7 +65,6 @@
 
 #[instrument(skip_all)]
 #[tauri::command]
->>>>>>> f7bf6752
 pub async fn get_account_info(grpc: State<'_, GrpcClient>) -> Result<JsonValue, BackendError> {
     grpc.get_account_summary()
         .await
