[package]
name = "nym-vpn-app"
<<<<<<< HEAD
version = "1.0.1-dev"
=======
version = "1.0.0-rc.6"
>>>>>>> 0e7396ee
description = "NymVPN desktop client"
authors = [
    "Nym Technologies SA",
    "Pierre <dommerc.pierre@gmail.com>",
    "Zane <zanecschepke@gmail.com>",
]
license = "GPL-3.0-only"
documentation = "https://nymtech.net"
repository = "https://github.com/nymtech/nym-vpn-client"
edition = "2021"

[build-dependencies]
tauri-build = { version = "2.0.0", features = [] }
build-info-build = "0.0.39"
toml = "0.8.5"

[dependencies]
tauri = { version = "2.1.1", features = ["tray-icon", "image-png"] }
tokio = { version = "1.39", features = ["rt", "sync", "time", "fs", "macros"] }
serde = { version = "1.0", features = ["derive"] }
serde_json = "1.0"
tracing = "0.1"
tracing-subscriber = { version = "0.3.1", features = [
    "tracing-log",
    "env-filter",
] }
tracing-appender = "0.2"
anyhow = "1.0"
dotenvy = "0.15.7"
thiserror = "2.0.0"
ts-rs = { version = "10.0", features = ["chrono-impl"] }
once_cell = "1.18.0"
toml = "0.8.5"
time = "0.3.9"
itertools = "0.13"
clap = { version = "4.5", features = ["derive"] }
build-info = "0.0.39"
sled = "0.34.7"
strum = { version = "0.26", features = ["derive"] }
tonic = { version = "0.11", features = ["channel"] }
bs58 = "0.5.1"
parity-tokio-ipc = "0.9.0"
tower = "0.4.8"
rust_iso3166 = "0.1"
dirs = "5.0.1"
semver = "1.0"

# nym deps
nym-vpn-proto = { path = "../../nym-vpn-core/crates/nym-vpn-proto" }

# tauri deps
tauri-plugin-shell = "2.0.1"
tauri-plugin-os = "2.0.1"
tauri-plugin-notification = "2.0.1"
tauri-plugin-dialog = "2.0.1"
tauri-plugin-process = "2.0.1"
tauri-plugin-clipboard-manager = "2.0.1"
tauri-plugin-updater = "2.0.1"
tauri-plugin-single-instance = "2.0.1"
tauri-plugin-window-state = "2.0.1"

[target."cfg(windows)".dependencies]
windows = { version = "0.58.0", features = [
    "Win32_System_Console",
    "Win32_Foundation",
] }

[profile.release]
codegen-units = 1
opt-level = "z"
lto = true
strip = true<|MERGE_RESOLUTION|>--- conflicted
+++ resolved
@@ -1,10 +1,6 @@
 [package]
 name = "nym-vpn-app"
-<<<<<<< HEAD
 version = "1.0.1-dev"
-=======
-version = "1.0.0-rc.6"
->>>>>>> 0e7396ee
 description = "NymVPN desktop client"
 authors = [
     "Nym Technologies SA",
