#!/usr/bin/env bash

# This script is used to build wireguard-go libraries for all the platforms.
<<<<<<< HEAD

function stringContain {
    case $2 in *$1* ) return 0;; *) return 1;; esac;
}

ANDROID_BUILD=false
IOS_BUILD=false
DOCKER_BUILD=true

function parseArgs {
    if stringContain "Darwin" "$(uname -s)"; then
        # Mac builds require gnu-getopt because regular macos getopt doesn't allow long args. -_-
        # This could be avoided using something like `getopts` instead, but then we don't
        # have the ability to use long options which pre-date this script change.
        # > brew install gnu-getopt
        # Installed for CI in `.github/workflows/ci-nym-vpn-core.yml`
        echo "using gnu-getopt"
        export PATH="/opt/homebrew/opt/gnu-getopt/bin:$PATH"
    fi

    which getopt
    TEMP=$(getopt -o ai --long android,docker,ios \
                  -n 'build-wireguard-go.sh' -- "$@")

    if [ $? != 0 ]; then
        echo "encountered an error parsing args"
        exit 2
    fi

    # Note the quotes around '$TEMP': they are essential!
    eval set -- "$TEMP"

    while true; do
      case "$1" in
        "-a" | "--android" ) ANDROID_BUILD=true; shift ;;
        "-i" | "--ios" ) IOS_BUILD=true; shift ;;
        "--no-docker" ) DOCKER_BUILD=false; shift ;;
        -- ) shift; break ;;
        * ) break ;;
      esac
    done

    echo "android:$ANDROID_BUILD ios:$IOS_BUILD docker:$DOCKER_BUILD"

    set -eu
}

function is_android_build {
    if [ "$ANDROID_BUILD" = true ]; then
        return 0
    fi
    return 1
}

function is_ios_build {
    if [ "$IOS_BUILD" = true ]; then
        return 0
    fi
    return 1
}

function is_docker_build {
    if [ "$DOCKER_BUILD" = true ]; then
        return 0
    fi
    return 1
}

function win_deduce_lib_executable_path {
    msbuild_path="$(which msbuild.exe)"
    msbuild_dir=$(dirname "$msbuild_path")
    find "$msbuild_dir/../../../../" -name "lib.exe" | \
        grep -i "hostx64/x64" | \
        head -n1
=======
set -eu

LIB_DIR="libwg"

IS_ANDROID_BUILD=false
IS_IOS_BUILD=false
IS_DOCKER_BUILD=true
IS_WIN_ARM64=false

function parseArgs {
    for arg in "$@"; do
      case "$arg" in
        # handle --android option
        "--android" )
            IS_ANDROID_BUILD=true;
            shift ;;
        # handle --ios option
        "--ios" )
            IS_IOS_BUILD=true;
            shift ;;
        # handle --no-docker option
        "--no-docker" )
            IS_DOCKER_BUILD=false;
            shift ;;
        # handle --arm64 option
        "--arm64" )
            IS_WIN_ARM64=false;
            shift ;;
        # if we receive "--" consider everything after to be inner arguments
        -- ) shift; break ;;
        # any other args before "--" are improper
        *) echo "Unsupported argument: $arg" && exit 2 ;;
      esac
    done

    echo "android:$IS_ANDROID_BUILD ios:$IS_IOS_BUILD docker:$IS_DOCKER_BUILD win_arm64:$IS_WIN_ARM64"
>>>>>>> 131aa367
}

function win_gather_export_symbols {
   grep -Eo "\/\/export \w+" libwg.go libwg_windows.go | cut -d' ' -f2
}

function win_create_lib_file {
    echo "LIBRARY libwg" > exports.def
    echo "EXPORTS" >> exports.def

    for symbol in $(win_gather_export_symbols); do
        printf "\t%s\n" "$symbol" >> exports.def
    done

    if $IS_WIN_ARM64; then
        local arch="ARM64"
    else
        local arch="X64"
    fi

    echo "Creating lib for $arch"

    lib.exe \
        "/def:exports.def" \
        "/out:libwg.lib" \
        "/machine:$arch"
}

function build_windows {
    export CGO_ENABLED=1
    export GOOS=windows

    if $IS_WIN_ARM64; then
        local arch="aarch64"
        export GOARCH=arm64
        export CC="aarch64-w64-mingw32-cc"
    else
        local arch="x86_64"
        export GOARCH=amd64
        export CC="x86_64-w64-mingw32-cc"
    fi

    echo "Building wireguard-go for Windows ($arch)"

    pushd $LIB_DIR
        go build -trimpath -v -o libwg.dll -buildmode c-shared
        win_create_lib_file

        local target_dir="../../build/lib/$arch-pc-windows-msvc/"
        echo "Copying files to $(realpath "$target_dir")"
        mkdir -p $target_dir
        mv libwg.dll libwg.lib $target_dir
    popd
}

function unix_target_triple {
    local platform="$(uname -s)"
    if [[ ("${platform}" == "Linux") ]]; then
        local arch="$(uname -m)"
        echo "${arch}-unknown-linux-gnu"
    elif [[ ("${platform}" == "Darwin") ]]; then
        local arch="$(uname -m)"
        if [[ ("${arch}" == "arm64") ]]; then
            arch="aarch64"
        fi
        echo "${arch}-apple-darwin"
    else
        echo "Can't deduce target dir for $platform"
        return 1
    fi
}


function build_unix {
    echo "Building wireguard-go for $1"

    # Flags for cross compiling
    if [[ "$(unix_target_triple)" != "$1" ]]; then
        # Linux arm
        if [[ "$1" == "aarch64-unknown-linux-gnu" ]]; then
            export CGO_ENABLED=1
            export GOARCH=arm64
            export CC=aarch64-linux-gnu-gcc
        fi
    fi

    pushd $LIB_DIR
        create_folder_and_build $1
    popd
}

function build_android {
    echo "Building for android"
    local docker_image_hash="992c4d5c7dcd00eacf6f3e3667ce86b8e185f011352bdd9f79e467fef3e27abd"

<<<<<<< HEAD
    if is_docker_build; then
=======
    if $IS_DOCKER_BUILD; then
>>>>>>> 131aa367
        docker run --rm \
            -v "$(pwd)/../":/workspace \
            --entrypoint "/workspace/wireguard/$LIB_DIR/build-android.sh" \
            --env ANDROID_NDK_HOME="/opt/android/android-ndk-r20b" \
            docker.io/pronebird1337/nymtech-android-app@sha256:$docker_image_hash
    else
        ./$LIB_DIR/build-android.sh
    fi
}

function create_folder_and_build {
    target_triple_dir="../../build/lib/$1"

    mkdir -p $target_triple_dir
    go build -trimpath -v -o $target_triple_dir/libwg.a -buildmode c-archive
}

function build_macos_universal {
    patch_darwin_goruntime

    export CGO_ENABLED=1
    export MACOSX_DEPLOYMENT_TARGET=10.13

    echo "🍎 Building for aarch64"
    pushd $LIB_DIR
    export GOOS=darwin
    export GOARCH=arm64
    create_folder_and_build "aarch64-apple-darwin"

    echo "🍎 Building for x86_64"
    export GOOS=darwin
    export GOARCH=amd64
    create_folder_and_build "x86_64-apple-darwin"

    echo "🍎 Creating universal framework"
        mkdir -p "../../build/lib/universal-apple-darwin/"
        lipo -create -output "../../build/lib/universal-apple-darwin/libwg.a"  "../../build/lib/x86_64-apple-darwin/libwg.a" "../../build/lib/aarch64-apple-darwin/libwg.a"
        cp "../../build/lib/aarch64-apple-darwin/libwg.h" "../../build/lib/universal-apple-darwin/libwg.h"
    popd
}

function build_ios {
    patch_darwin_goruntime

    export CGO_ENABLED=1
    export IPHONEOS_DEPLOYMENT_TARGET=16.0

    pushd $LIB_DIR

    echo "🍎 Building for ios/aarch64"
    export GOARCH=arm64
    export GOOS=ios
    export SDKROOT=$(xcrun --show-sdk-path --sdk iphoneos)
    export CC="$(xcrun -sdk $SDKROOT --find clang) -arch $GOARCH -isysroot $SDKROOT"
    export CFLAGS="-isysroot $SDKROOT -arch $GOARCH -I$SDKROOT/usr/include"
    export LD_LIBRARY_PATH="$SDKROOT/usr/lib"
    export CGO_CFLAGS="-isysroot $SDKROOT -arch $GOARCH"
    export CGO_LDFLAGS="-isysroot $SDKROOT -arch $GOARCH"
    create_folder_and_build "aarch64-apple-ios"

    echo "🍎 Building for ios-sim/aarch64"
    export GOARCH=arm64
    export GOOS=ios
    export SDKROOT=$(xcrun --show-sdk-path --sdk iphonesimulator)
    export CC="$(xcrun -sdk $SDKROOT --find clang) -arch $GOARCH -isysroot $SDKROOT"
    export CFLAGS="-isysroot $SDKROOT -arch $GOARCH -I$SDKROOT/usr/include"
    export LD_LIBRARY_PATH="$SDKROOT/usr/lib"
    export CGO_CFLAGS="-isysroot $SDKROOT -arch $GOARCH"
    export CGO_LDFLAGS="-isysroot $SDKROOT -arch $GOARCH"
    create_folder_and_build "aarch64-apple-ios-sim"

    echo "🍎 Building for ios-sim/x86_64"
    export ARCH=x86_64
    export GOOS=ios
    export GOARCH=amd64
    export SDKROOT=$(xcrun --show-sdk-path --sdk iphonesimulator)
    export CC="$(xcrun -sdk $SDKROOT --find clang) -arch $ARCH -isysroot $SDKROOT"
    export CFLAGS="-isysroot $SDKROOT -arch $ARCH -I$SDKROOT/usr/include"
    export LD_LIBRARY_PATH="$SDKROOT/usr/lib"
    export CGO_CFLAGS="-isysroot $SDKROOT -arch $ARCH"
    export CGO_LDFLAGS="-isysroot $SDKROOT -arch $ARCH"
    create_folder_and_build "x86_64-apple-ios"
    unset ARCH

    echo "🍎 Creating universal ios-sim binary"
    mkdir -p "../../build/lib/universal-apple-ios-sim/"
    lipo -create -output "../../build/lib/universal-apple-ios-sim/libwg.a"  "../../build/lib/x86_64-apple-ios/libwg.a" "../../build/lib/aarch64-apple-ios-sim/libwg.a"
    cp "../../build/lib/aarch64-apple-ios/libwg.h" "../../build/lib/universal-apple-ios-sim/libwg.h"

    popd
}

function patch_darwin_goruntime {
    echo "Patching goruntime..."
    BUILDDIR="$(pwd)/../build"
    REAL_GOROOT=$(go env GOROOT 2>/dev/null)
    export GOROOT="$BUILDDIR/goroot"
    mkdir -p "$GOROOT"
    rsync -a --delete --exclude=pkg/obj/go-build "$REAL_GOROOT/" "$GOROOT/"
    cat $LIB_DIR/goruntime-boottime-over-monotonic-darwin.diff | patch -p1 -f -N -r- -d "$GOROOT"
}

function build_wireguard_go {
    parseArgs $@

<<<<<<< HEAD
    if is_amnezia_build ; then
        LIB_DIR=$AMNEZIA_DIR
        echo "amnezia wireguard build enabled"
    fi

    if is_android_build ; then
=======
    if $IS_ANDROID_BUILD ; then
>>>>>>> 131aa367
        build_android $@
        return
    fi

<<<<<<< HEAD
    if is_ios_build ; then
=======
    if $IS_IOS_BUILD ; then
>>>>>>> 131aa367
        build_ios $@
        return
    fi

    local platform="$(uname -s)";
    case  "$platform" in
        Darwin*) build_macos_universal;;
        Linux*) build_unix ${1:-$(unix_target_triple)};;
        MINGW*|MSYS_NT*) build_windows;;
    esac
}

LIB_DIR="libwg"

# Ensure we are in the correct directory for the execution of this script
script_dir="$( cd "$( dirname "${BASH_SOURCE[0]}" )" && pwd )"
cd $script_dir
build_wireguard_go $@<|MERGE_RESOLUTION|>--- conflicted
+++ resolved
@@ -1,82 +1,7 @@
 #!/usr/bin/env bash
 
 # This script is used to build wireguard-go libraries for all the platforms.
-<<<<<<< HEAD
-
-function stringContain {
-    case $2 in *$1* ) return 0;; *) return 1;; esac;
-}
-
-ANDROID_BUILD=false
-IOS_BUILD=false
-DOCKER_BUILD=true
-
-function parseArgs {
-    if stringContain "Darwin" "$(uname -s)"; then
-        # Mac builds require gnu-getopt because regular macos getopt doesn't allow long args. -_-
-        # This could be avoided using something like `getopts` instead, but then we don't
-        # have the ability to use long options which pre-date this script change.
-        # > brew install gnu-getopt
-        # Installed for CI in `.github/workflows/ci-nym-vpn-core.yml`
-        echo "using gnu-getopt"
-        export PATH="/opt/homebrew/opt/gnu-getopt/bin:$PATH"
-    fi
-
-    which getopt
-    TEMP=$(getopt -o ai --long android,docker,ios \
-                  -n 'build-wireguard-go.sh' -- "$@")
-
-    if [ $? != 0 ]; then
-        echo "encountered an error parsing args"
-        exit 2
-    fi
-
-    # Note the quotes around '$TEMP': they are essential!
-    eval set -- "$TEMP"
-
-    while true; do
-      case "$1" in
-        "-a" | "--android" ) ANDROID_BUILD=true; shift ;;
-        "-i" | "--ios" ) IOS_BUILD=true; shift ;;
-        "--no-docker" ) DOCKER_BUILD=false; shift ;;
-        -- ) shift; break ;;
-        * ) break ;;
-      esac
-    done
-
-    echo "android:$ANDROID_BUILD ios:$IOS_BUILD docker:$DOCKER_BUILD"
-
-    set -eu
-}
-
-function is_android_build {
-    if [ "$ANDROID_BUILD" = true ]; then
-        return 0
-    fi
-    return 1
-}
-
-function is_ios_build {
-    if [ "$IOS_BUILD" = true ]; then
-        return 0
-    fi
-    return 1
-}
-
-function is_docker_build {
-    if [ "$DOCKER_BUILD" = true ]; then
-        return 0
-    fi
-    return 1
-}
-
-function win_deduce_lib_executable_path {
-    msbuild_path="$(which msbuild.exe)"
-    msbuild_dir=$(dirname "$msbuild_path")
-    find "$msbuild_dir/../../../../" -name "lib.exe" | \
-        grep -i "hostx64/x64" | \
-        head -n1
-=======
+
 set -eu
 
 LIB_DIR="libwg"
@@ -113,7 +38,6 @@
     done
 
     echo "android:$IS_ANDROID_BUILD ios:$IS_IOS_BUILD docker:$IS_DOCKER_BUILD win_arm64:$IS_WIN_ARM64"
->>>>>>> 131aa367
 }
 
 function win_gather_export_symbols {
@@ -209,11 +133,8 @@
     echo "Building for android"
     local docker_image_hash="992c4d5c7dcd00eacf6f3e3667ce86b8e185f011352bdd9f79e467fef3e27abd"
 
-<<<<<<< HEAD
-    if is_docker_build; then
-=======
+
     if $IS_DOCKER_BUILD; then
->>>>>>> 131aa367
         docker run --rm \
             -v "$(pwd)/../":/workspace \
             --entrypoint "/workspace/wireguard/$LIB_DIR/build-android.sh" \
@@ -319,25 +240,13 @@
 function build_wireguard_go {
     parseArgs $@
 
-<<<<<<< HEAD
-    if is_amnezia_build ; then
-        LIB_DIR=$AMNEZIA_DIR
-        echo "amnezia wireguard build enabled"
-    fi
-
-    if is_android_build ; then
-=======
+
     if $IS_ANDROID_BUILD ; then
->>>>>>> 131aa367
         build_android $@
         return
     fi
 
-<<<<<<< HEAD
-    if is_ios_build ; then
-=======
     if $IS_IOS_BUILD ; then
->>>>>>> 131aa367
         build_ios $@
         return
     fi
