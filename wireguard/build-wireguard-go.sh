--- conflicted
+++ resolved
@@ -48,7 +48,6 @@
     return 1
 }
 
-<<<<<<< HEAD
 function is_amnezia_build {
     if [ "$AMNEZIA_BUILD" = true ]; then
         return 0
@@ -56,13 +55,6 @@
     return 1
 }
 
-function win_deduce_lib_executable_path {
-    msbuild_path="$(which msbuild.exe)"
-    msbuild_dir=$(dirname "$msbuild_path")
-    find "$msbuild_dir/../../../../" -name "lib.exe" | \
-        grep -i "hostx64/x64" | \
-        head -n1
-=======
 function is_win_arm64 {
     for arg in "$@"
     do
@@ -72,7 +64,6 @@
         esac
     done
     return 1
->>>>>>> fcfcc51e
 }
 
 function win_gather_export_symbols {
@@ -102,11 +93,6 @@
 }
 
 function build_windows {
-<<<<<<< HEAD
-    echo "Building wireguard-go for Windows"
-    pushd $LIB_DIR
-        export CGO_ENABLED=1
-=======
     export CGO_ENABLED=1
     export GOOS=windows
 
@@ -122,8 +108,7 @@
     
     echo "Building wireguard-go for Windows ($arch)"
 
-    pushd libwg
->>>>>>> fcfcc51e
+    pushd $LIB_DIR
         go build -trimpath -v -o libwg.dll -buildmode c-shared
         win_create_lib_file $@
 
