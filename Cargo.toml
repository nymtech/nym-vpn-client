[workspace]
resolver = "2"
members = [
    "crates/nym-connection-monitor",
    "crates/nym-gateway-directory",
    "crates/nym-gateway-probe",
    "crates/nym-vpn-proto",
    "nym-vpn-cli",
    "nym-vpn-lib",
    "nym-vpnc",
    "nym-vpnd",
]
exclude = ["nym-vpn-desktop/src-tauri"]

# For local development
# [patch."https://github.com/nymtech/nym"]
# nym-bin-common = { path = "../nym/common/bin-common" }
# nym-client-core = { path = "../nym/common/client-core" }
# nym-config = { path = "../nym/common/config" }
# nym-credential-storage = { path = "../nym/common/credential-storage" }
# nym-crypto = { path = "../nym/common/crypto" }
# nym-explorer-client = { path = "../nym/explorer-api/explorer-client" }
# nym-id = { path = "../nym/common/nym-id" }
# nym-ip-packet-requests = { path = "../nym/common/ip-packet-requests" }
# nym-node-requests = { path = "../nym/nym-node/nym-node-requests" }
# nym-sdk = { path = "../nym/sdk/rust/nym-sdk" }
# nym-task = { path = "../nym/common/task" }
# nym-topology = { path = "../nym/common/topology" }
# nym-validator-client = { path = "../nym/common/client-libs/validator-client" }
# nym-wireguard-types = { path = "../nym/common/wireguard-types" }

[workspace.package]
authors = ["Nym Technologies SA"]
repository = "https://github.com/nymtech/nym-vpn-client"
homepage = "https://nymtech.net"
documentation = "https://nymtech.net"
edition = "2021"
license = "GPL-3.0-only"

[workspace.dependencies]
anyhow = "1.0.71"
bincode = "1.3.3"
bs58 = "0.5.1"
bytes = "1.0"
clap = "4.5.4"
dirs = "5.0.1"
futures = "0.3.15"
hickory-resolver = "0.24.0"
ipnetwork = "0.16"
itertools = "0.12.1"
lazy_static = "1.4.0"
log = "0.4.20"
netdev = "0.24.0"
parity-tokio-ipc = "0.9.0"
pnet_packet = "0.34.0"
prost = "0.12.4"
rand = "0.7.3"
reqwest = { version = "0.11.22", default-features = false }
serde = "1.0.192"
serde_json = "1.0.91"
signature = "1"
tap = "1.0.1"
thiserror = "1.0.38"
time = "0.3.36"
tokio = { version = "1.8" }
tokio-util = { version = "0.7.10", features = ["codec"] }
toml = "0.8.12"
tonic = "0.11.0"
tonic-build = "0.11.0"
tower = "0.4.13"
tracing = "0.1"
tracing-subscriber = { version = "0.3", features = ["env-filter"] }
tun2 = { version = "1.2.3", features = ["async"] }
uniffi = { version = "0.27.0", features = ["cli"] }
url = "2.4"
vergen = { version = "8.2.6", default-features = false }

<<<<<<< HEAD
nym-bandwidth-controller = { git = "https://github.com/nymtech/nym", rev = "1f2d88862672d0be63ac8729f062e47955851cab" }
nym-bin-common = { git = "https://github.com/nymtech/nym", rev = "1f2d88862672d0be63ac8729f062e47955851cab" }
nym-client-core = { git = "https://github.com/nymtech/nym", rev = "1f2d88862672d0be63ac8729f062e47955851cab" }
nym-config = { git = "https://github.com/nymtech/nym", rev = "1f2d88862672d0be63ac8729f062e47955851cab" }
nym-credential-storage = { git = "https://github.com/nymtech/nym", rev = "1f2d88862672d0be63ac8729f062e47955851cab" }
nym-credentials = { git = "https://github.com/nymtech/nym", rev = "1f2d88862672d0be63ac8729f062e47955851cab" }
nym-crypto = { git = "https://github.com/nymtech/nym", rev = "1f2d88862672d0be63ac8729f062e47955851cab" }
nym-explorer-client = { git = "https://github.com/nymtech/nym", rev = "1f2d88862672d0be63ac8729f062e47955851cab" }
nym-id = { git = "https://github.com/nymtech/nym", rev = "1f2d88862672d0be63ac8729f062e47955851cab" }
nym-ip-packet-requests = { git = "https://github.com/nymtech/nym", rev = "1f2d88862672d0be63ac8729f062e47955851cab" }
nym-node-requests = { git = "https://github.com/nymtech/nym", rev = "1f2d88862672d0be63ac8729f062e47955851cab" }
nym-sdk = { git = "https://github.com/nymtech/nym", rev = "1f2d88862672d0be63ac8729f062e47955851cab" }
nym-task = { git = "https://github.com/nymtech/nym", rev = "1f2d88862672d0be63ac8729f062e47955851cab" }
nym-topology = { git = "https://github.com/nymtech/nym", rev = "1f2d88862672d0be63ac8729f062e47955851cab" }
nym-validator-client = { git = "https://github.com/nymtech/nym", rev = "1f2d88862672d0be63ac8729f062e47955851cab" }
nym-wireguard-types = { git = "https://github.com/nymtech/nym", rev = "1f2d88862672d0be63ac8729f062e47955851cab" }
=======
nym-bin-common = { git = "https://github.com/nymtech/nym", rev = "fd238b1" }
nym-client-core = { git = "https://github.com/nymtech/nym", rev = "fd238b1" }
nym-config = { git = "https://github.com/nymtech/nym", rev = "fd238b1" }
nym-credential-storage = { git = "https://github.com/nymtech/nym", rev = "fd238b1" }
nym-crypto = { git = "https://github.com/nymtech/nym", rev = "fd238b1" }
nym-explorer-client = { git = "https://github.com/nymtech/nym", rev = "fd238b1" }
nym-id = { git = "https://github.com/nymtech/nym", rev = "fd238b1" }
nym-ip-packet-requests = { git = "https://github.com/nymtech/nym", rev = "fd238b1" }
nym-node-requests = { git = "https://github.com/nymtech/nym", rev = "fd238b1" }
nym-sdk = { git = "https://github.com/nymtech/nym", rev = "fd238b1" }
nym-task = { git = "https://github.com/nymtech/nym", rev = "fd238b1" }
nym-topology = { git = "https://github.com/nymtech/nym", rev = "fd238b1" }
nym-validator-client = { git = "https://github.com/nymtech/nym", rev = "fd238b1" }
nym-wireguard-types = { git = "https://github.com/nymtech/nym", rev = "fd238b1" }
>>>>>>> 8a7fd3aa
<|MERGE_RESOLUTION|>--- conflicted
+++ resolved
@@ -75,28 +75,12 @@
 url = "2.4"
 vergen = { version = "8.2.6", default-features = false }
 
-<<<<<<< HEAD
-nym-bandwidth-controller = { git = "https://github.com/nymtech/nym", rev = "1f2d88862672d0be63ac8729f062e47955851cab" }
-nym-bin-common = { git = "https://github.com/nymtech/nym", rev = "1f2d88862672d0be63ac8729f062e47955851cab" }
-nym-client-core = { git = "https://github.com/nymtech/nym", rev = "1f2d88862672d0be63ac8729f062e47955851cab" }
-nym-config = { git = "https://github.com/nymtech/nym", rev = "1f2d88862672d0be63ac8729f062e47955851cab" }
-nym-credential-storage = { git = "https://github.com/nymtech/nym", rev = "1f2d88862672d0be63ac8729f062e47955851cab" }
-nym-credentials = { git = "https://github.com/nymtech/nym", rev = "1f2d88862672d0be63ac8729f062e47955851cab" }
-nym-crypto = { git = "https://github.com/nymtech/nym", rev = "1f2d88862672d0be63ac8729f062e47955851cab" }
-nym-explorer-client = { git = "https://github.com/nymtech/nym", rev = "1f2d88862672d0be63ac8729f062e47955851cab" }
-nym-id = { git = "https://github.com/nymtech/nym", rev = "1f2d88862672d0be63ac8729f062e47955851cab" }
-nym-ip-packet-requests = { git = "https://github.com/nymtech/nym", rev = "1f2d88862672d0be63ac8729f062e47955851cab" }
-nym-node-requests = { git = "https://github.com/nymtech/nym", rev = "1f2d88862672d0be63ac8729f062e47955851cab" }
-nym-sdk = { git = "https://github.com/nymtech/nym", rev = "1f2d88862672d0be63ac8729f062e47955851cab" }
-nym-task = { git = "https://github.com/nymtech/nym", rev = "1f2d88862672d0be63ac8729f062e47955851cab" }
-nym-topology = { git = "https://github.com/nymtech/nym", rev = "1f2d88862672d0be63ac8729f062e47955851cab" }
-nym-validator-client = { git = "https://github.com/nymtech/nym", rev = "1f2d88862672d0be63ac8729f062e47955851cab" }
-nym-wireguard-types = { git = "https://github.com/nymtech/nym", rev = "1f2d88862672d0be63ac8729f062e47955851cab" }
-=======
+nym-bandwidth-controller = { git = "https://github.com/nymtech/nym", rev = "fd238b1" }
 nym-bin-common = { git = "https://github.com/nymtech/nym", rev = "fd238b1" }
 nym-client-core = { git = "https://github.com/nymtech/nym", rev = "fd238b1" }
 nym-config = { git = "https://github.com/nymtech/nym", rev = "fd238b1" }
 nym-credential-storage = { git = "https://github.com/nymtech/nym", rev = "fd238b1" }
+nym-credentials = { git = "https://github.com/nymtech/nym", rev = "fd238b1" }
 nym-crypto = { git = "https://github.com/nymtech/nym", rev = "fd238b1" }
 nym-explorer-client = { git = "https://github.com/nymtech/nym", rev = "fd238b1" }
 nym-id = { git = "https://github.com/nymtech/nym", rev = "fd238b1" }
@@ -106,5 +90,4 @@
 nym-task = { git = "https://github.com/nymtech/nym", rev = "fd238b1" }
 nym-topology = { git = "https://github.com/nymtech/nym", rev = "fd238b1" }
 nym-validator-client = { git = "https://github.com/nymtech/nym", rev = "fd238b1" }
-nym-wireguard-types = { git = "https://github.com/nymtech/nym", rev = "fd238b1" }
->>>>>>> 8a7fd3aa
+nym-wireguard-types = { git = "https://github.com/nymtech/nym", rev = "fd238b1" }