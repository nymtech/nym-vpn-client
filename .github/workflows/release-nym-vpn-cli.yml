name: release-nym-vpn-cli
on:
  schedule:
    - cron: "4 3 * * *"
  workflow_dispatch:
    inputs:
      tag_name:
        description: "Tag name for release"
        required: false
        default: nightly
      publish:
        type: boolean
        description: Publish Release
        required: true
        default: false
  push:
    tags:
      - nym-vpn-cli-v[0-9]+.[0-9]+.[0-9]+*

env:
  CARGO_TERM_COLOR: always

jobs:
  build-wireguard-go:
    strategy:
      matrix:
        # os: [ ubuntu-22.04, custom-runner-mac-m1]
        os: [ubuntu-22.04, macos-14]
    uses: ./.github/workflows/build-wireguard-go.yml
    with:
      os: ${{ matrix.os }}

  build-wireguard-go-android:
    uses: ./.github/workflows/build-wireguard-go-android.yml

  build-wireguard-go-windows:
    uses: ./.github/workflows/build-wireguard-go-windows.yml

  build:
    needs:
      [
        build-wireguard-go,
        build-wireguard-go-android,
        build-wireguard-go-windows,
      ]
    strategy:
      fail-fast: false
      matrix:
<<<<<<< HEAD
        # os: [ ubuntu-22.04, custom-runner-mac-m1, custom-windows-11 ]
        os: [ubuntu-22.04, macos-14, custom-windows-11]
        target: [native]
    #        include:
    #          - os: ubuntu-20.04
    #            target: android
=======
        # os: [ ubuntu-22.04, custom-runner-mac-m1 ]
        os: [ ubuntu-22.04, macos-14 ]
        target: [ native ]
        include:
          - os: ubuntu-20.04
            target: android
>>>>>>> 939ccf9c
    runs-on: ${{ matrix.os }}
    env:
      WG_GO_LIB_PATH: ${{ github.workspace }}/lib

    steps:
      - name: "Cleanup working directory"
        if: contains(matrix.os, 'custom')
        shell: bash
        run: |
          ls -la ./
          rm -rf ./* || true
          rm -rf ./.??* || true
          ls -la ./

      - name: Checkout repo
        uses: actions/checkout@v4
        with:
          sparse-checkout: |
            nym-vpn-cli
            nym-vpn-lib
            nym-vpnd
            crates

      - name: Install system dependencies
        if: contains(matrix.os, 'ubuntu')
        run: sudo apt-get update && sudo apt-get install -y libdbus-1-dev libmnl-dev libnftnl-dev protobuf-compiler

      - name: Setup MSBuild.exe
        if: contains(matrix.os, 'windows')
        uses: microsoft/setup-msbuild@v2

      - name: Get package version
        id: package-version
        uses: nicolaiunrein/cargo-get@master
        with:
          subcommand: package.version --entry="nym-vpn-cli"

      - name: Check tag name consistency
        if: github.event_name == 'push'
        run: |
          if [[ nym-vpn-cli-v${{ steps.package-version.outputs.metadata }} != ${{ github.ref_name }} ]]; then
            exit 1
          fi

      - name: Check name consistency
        if: inputs.tag_name == 'nightly-desktop'
        run: exit 1

      - name: Set env
        shell: bash
        run: |
          if ${{ contains(matrix.os, 'ubuntu-22.04') && contains(matrix.target, 'native') }}; then
            platform_arch=ubuntu-22.04_x86_64
          elif ${{ contains(matrix.target, 'android') }}; then
            platform_arch=aarch64-linux-android
          elif ${{ matrix.os == 'custom-runner-mac-m1' }}; then
            platform_arch=macos_universal
          elif ${{ matrix.os == 'macos-14' }}; then
            platform_arch=macos_universal
          elif ${{ contains(matrix.os, 'windows') }}; then
            platform_arch=x86_64-pc-windows-msvc
          else
            echo " ✗ unknown platform/arch [${{ matrix.os }}]"
            exit 1
          fi
          wg_go_lib_name="wireguard-go_$platform_arch"
          if ${{ contains(matrix.target, 'android') }}; then
            artifact_dir="nym-vpn-lib_${{ steps.package-version.outputs.metadata }}_$platform_arch"
          else
            artifact_dir="nym-vpn-cli_${{ steps.package-version.outputs.metadata }}_$platform_arch"
          fi
          artifact_archive="$artifact_dir.tar.gz"
          artifact_checksum="$artifact_archive.sha256sum"
          # debug
          echo " ✓ PLATFORM_ARCH: $platform_arch"
          echo " ✓ WG_GO_LIB_NAME: $wg_go_lib_name"
          echo " ✓ WG_GO_LIB_PATH: ${{ env.WG_GO_LIB_PATH }}"
          echo " ✓ ARTIFACT_DIR: $artifact_dir"
          echo " ✓ ARTIFACT_ARCHIVE: $artifact_archive"
          # set github env
          echo "PLATFORM_ARCH=$platform_arch" >> $GITHUB_ENV
          echo "WG_GO_LIB_NAME=$wg_go_lib_name" >> $GITHUB_ENV
          echo "ARTIFACT_DIR=$artifact_dir" >> $GITHUB_ENV
          echo "ARTIFACT_ARCHIVE=$artifact_archive" >> $GITHUB_ENV
          echo "ARTIFACT_CHECKSUM=$artifact_checksum" >> $GITHUB_ENV

      - name: Install rust toolchain
        uses: dtolnay/rust-toolchain@stable
        if: contains(matrix.target, 'native')
        with:
          components: rustfmt, clippy

      - name: Install extra arch macos
        if: env.PLATFORM_ARCH == 'macos_universal'
        run: |
          rustup target add x86_64-apple-darwin

<<<<<<< HEAD
      ## Make sure not to use the full variable, windows recreate the entire path....
      - name: Create directory for Windows
        if: contains(matrix.os, 'windows')
        shell: bash
        run: |
          mkdir -p ${GITHUB_WORKSPACE}/lib/

      - name: Install cross
        uses: actions-rs/cargo@v1
=======
      - name: Add android target
        if: contains(matrix.target, 'android')
        run: |
          rustup target install aarch64-linux-android

      - name: Setup Android SDK
        uses: nttld/setup-ndk@v1
>>>>>>> 939ccf9c
        if: contains(matrix.target, 'android')
        with:
          ndk-version: r25c

      - name: Add cargo-ndk, add target
        if: contains(matrix.target, 'android')
        run: |
          cargo install cargo-ndk

      - name: Download wireguard-go artifacts (${{ env.PLATFORM_ARCH }})
        uses: actions/download-artifact@v4
        with:
          name: ${{ env.WG_GO_LIB_NAME }}
          path: ${{ env.WG_GO_LIB_PATH }}

      - name: Install Protoc
        uses: arduino/setup-protoc@v2
        if: contains(matrix.os, 'macos') || contains(matrix.os, 'mac-m1') || contains(matrix.os, 'windows')
        with:
          repo-token: ${{ secrets.GITHUB_TOKEN }}

      - name: Build wireguard (Android)
        if: contains(matrix.target, 'android')
        run: ./wireguard/libwg/build-android.sh

      - name: Download wintun.zip and winpcap.zip
        if: contains(matrix.os, 'windows')
        shell: bash
        run: |
          curl --output ${GITHUB_WORKSPACE}/wintun.zip https://www.wintun.net/builds/wintun-0.14.1.zip
          curl --output ${GITHUB_WORKSPACE}/winpcap.zip https://www.winpcap.org/install/bin/WpdPack_4_1_2.zip

      - name: Unzip wintun.zip and winpcap.zip
        if: contains(matrix.os, 'windows')
        shell: bash
        run: |
          unzip ${GITHUB_WORKSPACE}/wintun.zip
          unzip ${GITHUB_WORKSPACE}/winpcap.zip

      - name: Move wintun.dll and packet.lib to build directory
        if: contains(matrix.os, 'windows')
        shell: bash
        run: |
          mv ${GITHUB_WORKSPACE}/wintun/bin/amd64/wintun.dll ${GITHUB_WORKSPACE}/lib/
          mv ${GITHUB_WORKSPACE}/WpdPack/Lib/x64/Packet.lib ${GITHUB_WORKSPACE}/lib/

      - name: Checkout mullvad libs for Windows
        if: contains(matrix.os, 'windows')
        uses: actions/checkout@v4
        with:
          repository: nymtech/nym-vpn-mullvad-libs
          ref: main
          path: "nym-vpn-mullvad-libs"
          submodules: true

      - name: Build winfw.dll from mullvad
        if: contains(matrix.os, 'windows')
        shell: bash
        run: |
          cd ${GITHUB_WORKSPACE}/nym-vpn-mullvad-libs
          ./build-windows-modules.sh

      - name: Move winfw.dll to build directory
        if: contains(matrix.os, 'windows')
        shell: bash
        run: |
          mv ${GITHUB_WORKSPACE}/nym-vpn-mullvad-libs/windows/winfw/bin/x64-Debug ${GITHUB_WORKSPACE}/lib/

      - name: Build native
        if: contains(matrix.target, 'native') && !contains(matrix.os, 'windows')
        env:
          RUSTFLAGS: "-L ${{ env.WG_GO_LIB_PATH }}"
        run: cargo build --release --verbose

      - name: Build Windows
        if: contains(matrix.os, 'windows')
        env:
          RUSTFLAGS: "-L ${{ env.WG_GO_LIB_PATH }}/x86_64-pc-windows-msvc -L ${{ env.WG_GO_LIB_PATH }}/ -Clink-args=/LIBPATH:${{ env.WG_GO_LIB_PATH }}/x64-Debug"
        run: cargo build --release --verbose

      - name: Build universal (macos)
        if: ${{ contains(matrix.os, 'custom-runner-mac-m1') || matrix.os == 'macos-14' }}
        env:
          RUSTFLAGS: "-L ${{ env.WG_GO_LIB_PATH }}"
        run: cargo build --release --verbose --target x86_64-apple-darwin

      - name: Build Android
        if: contains(matrix.target, 'android')
        env:
          RUSTFLAGS: "-L ${{ env.WG_GO_LIB_PATH }}"
        run: (cd nym-vpn-lib; cargo ndk -t arm64-v8a -o ../target/aarch64-linux-android/release build --release)

      - name: Run tests
        if: ${{ contains(matrix.os, 'native') }}
        env:
          RUSTFLAGS: "-L ${{ env.WG_GO_LIB_PATH }}"
        run: cargo test --release --verbose

      - name: Create archive
        shell: bash
        run: |
          mkdir ${{ env.ARTIFACT_DIR }}
          if ${{ contains(matrix.target, 'android') }}; then
            cp target/aarch64-linux-android/release/libnym_vpn_lib.so ${{ env.ARTIFACT_DIR }}
          elif ${{ contains(matrix.os, 'custom-runner-mac-m1') }}; then
            lipo -create -output ${{ env.ARTIFACT_DIR }}/nym-vpn-cli target/release/nym-vpn-cli target/x86_64-apple-darwin/release/nym-vpn-cli
          elif ${{ matrix.os == 'macos-14'}}; then
            lipo -create -output ${{ env.ARTIFACT_DIR }}/nym-vpn-cli target/release/nym-vpn-cli target/x86_64-apple-darwin/release/nym-vpn-cli
          else
            cp target/release/nym-vpn-cli ${{ env.ARTIFACT_DIR }}
          fi
          tar -cvzf ${{ env.ARTIFACT_ARCHIVE }} ${{ env.ARTIFACT_DIR }}

      - name: Upload artifacts (${{ env.PLATFORM_ARCH }})
        uses: actions/upload-artifact@v4
        with:
          name: ${{ env.ARTIFACT_ARCHIVE }}
          path: ${{ env.ARTIFACT_ARCHIVE }}
          retention-days: 2

      - name: Generate build info (${{ env.PLATFORM_ARCH }})
        if: ${{ contains(matrix.os, 'ubuntu-22.04') && contains(matrix.target, 'native') }}
        run: |
          ./target/release/nym-vpn-cli --version > build-info.txt
          cat build-info.txt

      - name: Upload build-info (${{ env.PLATFORM_ARCH }})
        if: ${{ contains(matrix.os, 'ubuntu-22.04') && contains(matrix.target, 'native') }}
        uses: actions/upload-artifact@v4
        with:
          name: build-info
          path: build-info.txt
          retention-days: 2

  publish:
    if: github.event_name != 'workflow_dispatch' || inputs.publish == true
    needs: build
    runs-on: ubuntu-latest
    env:
      GH_REPO: ${{ github.repository }}
      GH_TOKEN: ${{ secrets.GITHUB_TOKEN }}
    permissions:
      contents: write
    steps:
      - uses: actions/checkout@v4

      - uses: actions/download-artifact@v4

      # Setup TAG_NAME, which is used as a general "name"
      - if: github.event_name == 'workflow_dispatch'
        run: echo "TAG_NAME=${{ github.event.inputs.tag_name }}" >> $GITHUB_ENV
      - if: github.event_name == 'schedule'
        run: echo 'TAG_NAME=nightly' >> $GITHUB_ENV
      - if: github.event_name == 'push'
        run: echo "TAG_NAME=${{ github.ref_name }}" >> $GITHUB_ENV

      - name: Build info
        run: |
          BUILD_VERSION=$(grep "Build Version" build-info/build-info.txt | cut -d ':' -f 2 | tr -d ' ')
          echo BUILD_VERSION=$BUILD_VERSION
          echo "BUILD_VERSION=$BUILD_VERSION" >> $GITHUB_ENV
          echo 'BUILD_INFO<<EOF' >> $GITHUB_ENV
          cat build-info/build-info.txt >> $GITHUB_ENV
          echo 'EOF' >> $GITHUB_ENV

      - if: env.TAG_NAME == 'nightly'
        run: |
          (echo "SUBJECT=nym-vpn-cli-v$BUILD_VERSION nightly prerelease build";
           echo 'PRERELEASE=--prerelease';
           echo 'NOTES_FILE=release-notes-nightly.md') >> $GITHUB_ENV
          gh release delete nightly --yes || true
          git push origin :nightly || true
      # Once we consider these actually release builds, remove --prerelease
      # from PRERELEASE here
      - if: env.TAG_NAME != 'nightly'
        run: |
          (echo "SUBJECT=$TAG_NAME"
           echo 'PRERELEASE='
           echo 'NOTES_FILE=release-notes.md') >> $GITHUB_ENV

      # Recall that download-artifact will extract into a directory that
      # includes the tar.gz suffix.
      # Remove any empty artifact directories.
      - name: Generate checksums
        run: |
          rmdir nym-vpn-cli_*tar.gz || true
          for file in nym-vpn-cli_*tar.gz; do pushd $file; for f in nym-vpn-cli_*; do sha256sum ${f} > "${f}.sha256sum"; done; popd; done
          echo 'SHA256_CHECKSUMS<<EOF' >> $GITHUB_ENV
          cat nym-vpn-cli_*.tar.gz/*.sha256sum >> $GITHUB_ENV
          echo 'EOF' >> $GITHUB_ENV

      - name: Publish release
        run: |
          echo "build info"
          echo "$BUILD_INFO"
          echo "checksums"
          echo "$SHA256_CHECKSUMS"
          echo "Creating release notes"
          envsubst < "$GITHUB_WORKSPACE/.github/workflows/$NOTES_FILE" > "$RUNNER_TEMP/release-notes.md"
          echo "Creating release nodes: output"
          cat $RUNNER_TEMP/release-notes.md
          echo "Creating release"
          echo gh release create $TAG_NAME $PRERELEASE --notes-file "$RUNNER_TEMP/release-notes.md" --title "$SUBJECT" --target $GITHUB_SHA nym-vpn-*.tar.gz/*
          gh release create $TAG_NAME $PRERELEASE --notes-file "$RUNNER_TEMP/release-notes.md" --title "$SUBJECT" --target $GITHUB_SHA nym-vpn-*.tar.gz/*<|MERGE_RESOLUTION|>--- conflicted
+++ resolved
@@ -46,21 +46,12 @@
     strategy:
       fail-fast: false
       matrix:
-<<<<<<< HEAD
         # os: [ ubuntu-22.04, custom-runner-mac-m1, custom-windows-11 ]
         os: [ubuntu-22.04, macos-14, custom-windows-11]
         target: [native]
-    #        include:
-    #          - os: ubuntu-20.04
-    #            target: android
-=======
-        # os: [ ubuntu-22.04, custom-runner-mac-m1 ]
-        os: [ ubuntu-22.04, macos-14 ]
-        target: [ native ]
         include:
           - os: ubuntu-20.04
             target: android
->>>>>>> 939ccf9c
     runs-on: ${{ matrix.os }}
     env:
       WG_GO_LIB_PATH: ${{ github.workspace }}/lib
@@ -158,7 +149,6 @@
         run: |
           rustup target add x86_64-apple-darwin
 
-<<<<<<< HEAD
       ## Make sure not to use the full variable, windows recreate the entire path....
       - name: Create directory for Windows
         if: contains(matrix.os, 'windows')
@@ -166,9 +156,6 @@
         run: |
           mkdir -p ${GITHUB_WORKSPACE}/lib/
 
-      - name: Install cross
-        uses: actions-rs/cargo@v1
-=======
       - name: Add android target
         if: contains(matrix.target, 'android')
         run: |
@@ -176,7 +163,6 @@
 
       - name: Setup Android SDK
         uses: nttld/setup-ndk@v1
->>>>>>> 939ccf9c
         if: contains(matrix.target, 'android')
         with:
           ndk-version: r25c
