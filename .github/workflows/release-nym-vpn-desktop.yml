--- conflicted
+++ resolved
@@ -111,7 +111,6 @@
             rustflags="-L ${{ env.WG_GO_LIB_PATH }}"
           elif ${{ contains(matrix.os, 'ubuntu-20.04') }}; then
             platform_arch=ubuntu-20.04_x86_64
-<<<<<<< HEAD
             rustflags="-L ${{ env.WG_GO_LIB_PATH }}"
           elif ${{ contains(matrix.os, 'mac') }}; then
             platform_arch=macos_universal
@@ -122,10 +121,6 @@
             sed -i 's/-dev/-1/g' nym-vpn-desktop/src-tauri/Cargo.toml
             sed -i 's/"bundle": {/"bundle": {"resources": ["wintun.dll", "vcruntime140.dll", "libwg.dll", "winfw.dll"],/g' nym-vpn-desktop/src-tauri/tauri.conf.json
             version=$(sed 's/-dev/-1/g' <<< $version)
-=======
-          elif ${{ matrix.os == 'macos-14' }}; then
-            platform_arch=apple_universal
->>>>>>> efefdca2
           else
             echo " ✗ unknown platform/arch [${{ matrix.os }}]"
             exit 1
