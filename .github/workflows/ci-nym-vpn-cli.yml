--- conflicted
+++ resolved
@@ -20,15 +20,11 @@
     strategy:
       fail-fast: false
       matrix:
-<<<<<<< HEAD
-        os: [ubuntu-22.04, custom-runner-mac-m1, windows11]
-=======
-        os: [ ubuntu-22.04-arc, custom-runner-mac-m1, windows-2022 ]
-        target: [ native ]
+        os: [ubuntu-22.04-arc, custom-runner-mac-m1, windows11]
+        target: [native]
         include:
           - os: ubuntu-22.04-arc
             target: android
->>>>>>> 6405e627
     runs-on: ${{ matrix.os }}
 
     steps:
@@ -41,13 +37,8 @@
           ls -la ./
 
       - name: Install system dependencies
-<<<<<<< HEAD
-        if: matrix.os == 'ubuntu-22.04'
-        run: sudo apt-get update && sudo apt-get install -y libdbus-1-dev libmnl-dev libnftnl-dev protobuf-compiler git curl gcc g++ make
-=======
         run: sudo apt-get update && sudo apt-get install -y libdbus-1-dev libmnl-dev libnftnl-dev protobuf-compiler git curl gcc g++ make unzip
         if: contains(matrix.os, 'ubuntu')
->>>>>>> 6405e627
 
       - name: Support longpaths on windows
         if: contains(matrix.os, 'windows')
@@ -182,15 +173,15 @@
       - name: rustfmt check
         run: cargo fmt --check
 
+      - name: Build wireguard
+        run: ./wireguard/build-wireguard-go.sh
+
       - name: Build wireguard (Android)
         if: contains(matrix.target, 'android')
         run: ./wireguard/libwg/build-android.sh
 
       - name: Build
-<<<<<<< HEAD
-=======
-        if: "!contains(matrix.os, 'windows') && !contains(matrix.target, 'android')"
->>>>>>> 6405e627
+        if: "!contains(matrix.target, 'android')"
         run: cargo build --verbose
 
       - name: Build (Android)
@@ -207,10 +198,7 @@
           cargo run --bin uniffi-bindgen generate --library target/aarch64-apple-ios/debug/libnym_vpn_lib.a  --language swift --out-dir build -n
 
       - name: Run tests
-<<<<<<< HEAD
-=======
-        if: "!contains(matrix.os, 'windows') && !contains(matrix.target, 'android')"
->>>>>>> 6405e627
+        if: "!contains(matrix.target, 'android')"
         run: cargo test --verbose
 
       - name: Clippy
