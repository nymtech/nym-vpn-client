name: build-nym-vpn-desktop-mac
on:
  workflow_dispatch:
  workflow_call:
    secrets:
      TAURI_PRIVATE_KEY:
        required: true
      TAURI_KEY_PASSWORD:
        required: true
      DESKTOP_JS_SENTRY_DSN:
        required: true
      APPLE_DEVELOPER_ID_APPLICATION_CERT:
        required: true
      APPLE_DEVELOPER_ID_APPLICATION_CERT_PASS:
        required: true
      APPLE_SIGNING_IDENTITY:
        required: true
      APPLE_ID:
        required: true
      APPLE_ID_PASSWORD:
        required: true
      APPLE_TEAM_ID:
        required: true
    outputs:
      UPLOAD_DIR_MAC:
        value: ${{ jobs.build-mac.outputs.UPLOAD_DIR_MAC }}

env:
  CARGO_TERM_COLOR: always
  CARGO_TARGET: release
  WG_GO_LIB_PATH: ${{ github.workspace }}/lib
  WG_GO_LIB_NAME: wireguard-go_apple_universal
  UPLOAD_DIR_MAC: mac_artifacts
  TAURI_SRC: '${{ github.workspace }}/nym-vpn-desktop/src-tauri/'

env:
  CARGO_TERM_COLOR: always
  CARGO_TARGET: release
  WG_GO_LIB_PATH: ${{ github.workspace }}/lib
  WG_GO_LIB_NAME: wireguard-go_apple_universal
  UPLOAD_DIR_MAC_UPDATER: mac_updater_artifacts
  UPLOAD_DIR_MAC: mac_artifacts
  TAURI_SRC: '${{ github.workspace }}/nym-vpn-desktop/src-tauri/'

jobs:
  build-wireguard-go-mac:
    uses: ./.github/workflows/build-wireguard-go-mac.yml

  build-mac:
    needs: build-wireguard-go-mac
    runs-on: macos-14
    outputs:
<<<<<<< HEAD
=======
      UPLOAD_DIR_MAC_UPDATER: ${{ env.UPLOAD_DIR_MAC_UPDATER }}
>>>>>>> bdba0886
      UPLOAD_DIR_MAC: ${{ env.UPLOAD_DIR_MAC }}

    steps:
      - name: Checkout repo
        uses: actions/checkout@v4

      - name: Install rust toolchain
        uses: brndnmtthws/rust-action-rustup@v1
        with:
          toolchain: stable
          components: rustfmt, clippy

      - name: Install cargo-about
        run: cargo install --locked cargo-about

      - name: Install Node
        uses: actions/setup-node@v4
        with:
          node-version: 20

      - name: Get package version
        id: package-version
        uses: nicolaiunrein/cargo-get@master
        with:
          subcommand: package.version --entry nym-vpn-desktop/src-tauri

      - name: Install Protoc
        uses: arduino/setup-protoc@v3
        with:
          repo-token: ${{ secrets.GITHUB_TOKEN }}

      - name: Download wireguard-go artifacts
        uses: actions/download-artifact@v4
        with:
          name: ${{ env.WG_GO_LIB_NAME }}
          path: ${{ env.WG_GO_LIB_PATH }}

      - name: Generate licenses file (Js & Rust) and install JS dependencies
        working-directory: nym-vpn-desktop
        run: |
          rm public/licenses-js.json || true
          npm run gen:licenses:js
          rm public/licenses-rust.json || true
          npm run gen:licenses:rust
          npm ci

      - name: Build desktop client
        working-directory: nym-vpn-desktop/src-tauri
        env:
          TAURI_PRIVATE_KEY: ${{ secrets.TAURI_PRIVATE_KEY }}
          TAURI_KEY_PASSWORD: ${{ secrets.TAURI_KEY_PASSWORD }}
          APP_SENTRY_DSN: ${{ secrets.DESKTOP_JS_SENTRY_DSN }}
          RUSTFLAGS: "-L ${{ env.WG_GO_LIB_PATH }}"
          # Apple stuff
          APPLE_CERTIFICATE: ${{ secrets.APPLE_DEVELOPER_ID_APPLICATION_CERT }}
          APPLE_CERTIFICATE_PASSWORD: ${{ secrets.APPLE_DEVELOPER_ID_APPLICATION_CERT_PASS }}
          APPLE_SIGNING_IDENTITY: ${{ secrets.APPLE_SIGNING_IDENTITY }}
          APPLE_ID: ${{ secrets.APPLE_ID }}
          APPLE_PASSWORD: ${{ secrets.APPLE_ID_PASSWORD }}
          APPLE_TEAM_ID: ${{ secrets.APPLE_TEAM_ID }}
          # TODO try fixing `error running bundle_dmg.sh` (macos build)
          NO_STRIP: 'true'
        run: |
          npm run tauri build --${{ env.CARGO_TARGET }}
          ls -la target/release/ || true
          ls -la target/release/bundle || true
          ls -la target/release/bundle/* || true

      - name: Move things around to prepare for upload
        env:
          MAC_UPDATER: ${{ env.TAURI_SRC }}/target/release/bundle/macos/nym-vpn.app.tar.gz
          MAC_UPDATER_NAME: updater_macos_universal.app.tar.gz
          BINARY: ${{ env.TAURI_SRC }}/target/release/bundle/dmg/nym-vpn_${{ steps.package-version.outputs.metadata }}_aarch64.dmg
        run: |
<<<<<<< HEAD
          echo "moving binaries into ${{ env.UPLOAD_DIR_MAC }}"
          rm -rf ${{ env.UPLOAD_DIR_MAC }} || true
          mkdir ${{ env.UPLOAD_DIR_MAC }}
          cp -vpr '${{ env.MAC_UPDATER }}'     ${{ env.UPLOAD_DIR_MAC }}/${MAC_UPDATER_NAME}
          cp -vpr '${{ env.MAC_UPDATER }}.sig' ${{ env.UPLOAD_DIR_MAC }}/${MAC_UPDATER_NAME}.sig
          cp -vpr '${{ env.BINARY }}' ${{ env.UPLOAD_DIR_MAC }}/

=======
          echo "moving updater bundle and signature into ${{ env.UPLOAD_DIR_MAC_UPDATER }}"
          rm -rf ${{ env.UPLOAD_DIR_MAC_UPDATER }} || true
          mkdir ${{ env.UPLOAD_DIR_MAC_UPDATER }}
          cp -vpr '${{ env.MAC_UPDATER }}'     ${{ env.UPLOAD_DIR_MAC_UPDATER }}/${MAC_UPDATER_NAME}
          cp -vpr '${{ env.MAC_UPDATER }}.sig' ${{ env.UPLOAD_DIR_MAC_UPDATER }}/${MAC_UPDATER_NAME}.sig
          echo "moving setup.exe into ${{ env.UPLOAD_DIR_MAC }}"
          rm -rf ${{ env.UPLOAD_DIR_MAC }} || true
          mkdir ${{ env.UPLOAD_DIR_MAC }}
          cp -vpr '${{ env.BINARY }}' ${{ env.UPLOAD_DIR_MAC }}/

      - name: Upload artifact updater
        uses: actions/upload-artifact@v4
        with:
          name: ${{ env.UPLOAD_DIR_MAC_UPDATER }}
          path: ${{ env.UPLOAD_DIR_MAC_UPDATER }}
          retention-days: 1

>>>>>>> bdba0886
      - name: Upload artifact mac
        uses: actions/upload-artifact@v4
        with:
          name: ${{ env.UPLOAD_DIR_MAC }}
          path: ${{ env.UPLOAD_DIR_MAC }}
          retention-days: 1<|MERGE_RESOLUTION|>--- conflicted
+++ resolved
@@ -50,10 +50,6 @@
     needs: build-wireguard-go-mac
     runs-on: macos-14
     outputs:
-<<<<<<< HEAD
-=======
-      UPLOAD_DIR_MAC_UPDATER: ${{ env.UPLOAD_DIR_MAC_UPDATER }}
->>>>>>> bdba0886
       UPLOAD_DIR_MAC: ${{ env.UPLOAD_DIR_MAC }}
 
     steps:
@@ -128,7 +124,6 @@
           MAC_UPDATER_NAME: updater_macos_universal.app.tar.gz
           BINARY: ${{ env.TAURI_SRC }}/target/release/bundle/dmg/nym-vpn_${{ steps.package-version.outputs.metadata }}_aarch64.dmg
         run: |
-<<<<<<< HEAD
           echo "moving binaries into ${{ env.UPLOAD_DIR_MAC }}"
           rm -rf ${{ env.UPLOAD_DIR_MAC }} || true
           mkdir ${{ env.UPLOAD_DIR_MAC }}
@@ -136,25 +131,6 @@
           cp -vpr '${{ env.MAC_UPDATER }}.sig' ${{ env.UPLOAD_DIR_MAC }}/${MAC_UPDATER_NAME}.sig
           cp -vpr '${{ env.BINARY }}' ${{ env.UPLOAD_DIR_MAC }}/
 
-=======
-          echo "moving updater bundle and signature into ${{ env.UPLOAD_DIR_MAC_UPDATER }}"
-          rm -rf ${{ env.UPLOAD_DIR_MAC_UPDATER }} || true
-          mkdir ${{ env.UPLOAD_DIR_MAC_UPDATER }}
-          cp -vpr '${{ env.MAC_UPDATER }}'     ${{ env.UPLOAD_DIR_MAC_UPDATER }}/${MAC_UPDATER_NAME}
-          cp -vpr '${{ env.MAC_UPDATER }}.sig' ${{ env.UPLOAD_DIR_MAC_UPDATER }}/${MAC_UPDATER_NAME}.sig
-          echo "moving setup.exe into ${{ env.UPLOAD_DIR_MAC }}"
-          rm -rf ${{ env.UPLOAD_DIR_MAC }} || true
-          mkdir ${{ env.UPLOAD_DIR_MAC }}
-          cp -vpr '${{ env.BINARY }}' ${{ env.UPLOAD_DIR_MAC }}/
-
-      - name: Upload artifact updater
-        uses: actions/upload-artifact@v4
-        with:
-          name: ${{ env.UPLOAD_DIR_MAC_UPDATER }}
-          path: ${{ env.UPLOAD_DIR_MAC_UPDATER }}
-          retention-days: 1
-
->>>>>>> bdba0886
       - name: Upload artifact mac
         uses: actions/upload-artifact@v4
         with:
