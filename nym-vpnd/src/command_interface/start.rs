// Copyright 2024 - Nym Technologies SA <contact@nymtech.net>
// SPDX-License-Identifier: GPL-3.0-only

use std::path::Path;

use nym_task::TaskManager;
use tokio::sync::mpsc::UnboundedReceiver;
use tonic::transport::Server;
use tracing::info;

use crate::{nym_vpn_service_server::NymVpnServiceServer, service::VpnServiceCommand};

use super::{incoming_stream::setup_incoming_stream, listener::CommandInterface};

use nym_vpn_proto::nym_vpnd_server::NymVpndServer;

pub(crate) fn start_command_interface(
    mut task_manager: TaskManager,
) -> (
    std::thread::JoinHandle<()>,
    UnboundedReceiver<VpnServiceCommand>,
) {
    info!("Starting command interface");
    // Channel to send commands to the vpn service
    let (vpn_command_tx, vpn_command_rx) = tokio::sync::mpsc::unbounded_channel();

    let socket_path = Path::new("/var/run/nym-vpn.socket");
    let handle = std::thread::spawn(move || {
        let command_rt = tokio::runtime::Runtime::new().unwrap();
        command_rt.block_on(async {
            // Spawn command interface
            tokio::task::spawn(async {
                let command_interface = CommandInterface::new(vpn_command_tx, socket_path);
                let incoming = setup_incoming_stream(socket_path);
                Server::builder()
<<<<<<< HEAD
                    .add_service(NymVpnServiceServer::new(command_interface))
                    .serve_with_incoming(incoming)
=======
                    .add_service(NymVpndServer::new(c))
                    .serve(addr)
>>>>>>> 67df7633
                    .await
                    .unwrap();
            });

            // Using TaskManager::catch_interrupt() here is a bit of a hack that we use for now.
            // The real solution is to:
            //
            // 1. Register signal handler as a separate task. This handler will need the ability to
            //    signal shutdown, which TaskClient currently doesn't have
            //
            // 2. Register error message handler that listens for errors / drops of the tasks, this
            //    will also signal shutdown.
            //
            // 3. (TaskManager needs to be updated so that the vpn-lib does not wait for signals.
            //    Or maybe we can just not call catch_interrupt() at all in vpn-lib.)
            //
            // 4. Then we need to wait for all tasks to finish, like in
            //    TaskManager::wait_for_shutdown(). Since this also listens to ctrl-c, we can't
            //    start this until shutdown has already been signalled.
            //
            // 5. Back up at the top-level where we join the threads, we check for return errors
            //    and handle that there.

            // This call will:
            // Wait for interrupt
            // Send shutdown signal to all tasks
            // Wait for all tasks to finish
            let _ = task_manager.catch_interrupt().await;

            info!("Command interface exiting");
        });
    });

    (handle, vpn_command_rx)
}<|MERGE_RESOLUTION|>--- conflicted
+++ resolved
@@ -4,15 +4,13 @@
 use std::path::Path;
 
 use nym_task::TaskManager;
+use nym_vpn_proto::nym_vpnd_server::NymVpndServer;
 use tokio::sync::mpsc::UnboundedReceiver;
 use tonic::transport::Server;
 use tracing::info;
 
-use crate::{nym_vpn_service_server::NymVpnServiceServer, service::VpnServiceCommand};
-
 use super::{incoming_stream::setup_incoming_stream, listener::CommandInterface};
-
-use nym_vpn_proto::nym_vpnd_server::NymVpndServer;
+use crate::service::VpnServiceCommand;
 
 pub(crate) fn start_command_interface(
     mut task_manager: TaskManager,
@@ -33,13 +31,8 @@
                 let command_interface = CommandInterface::new(vpn_command_tx, socket_path);
                 let incoming = setup_incoming_stream(socket_path);
                 Server::builder()
-<<<<<<< HEAD
-                    .add_service(NymVpnServiceServer::new(command_interface))
+                    .add_service(NymVpndServer::new(command_interface))
                     .serve_with_incoming(incoming)
-=======
-                    .add_service(NymVpndServer::new(c))
-                    .serve(addr)
->>>>>>> 67df7633
                     .await
                     .unwrap();
             });
