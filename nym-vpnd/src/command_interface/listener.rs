--- conflicted
+++ resolved
@@ -6,24 +6,15 @@
     path::{Path, PathBuf},
 };
 
+use nym_vpn_proto::{
+    nym_vpnd_server::NymVpnd, ConnectRequest, ConnectResponse, ConnectionStatus, DisconnectRequest,
+    DisconnectResponse, StatusRequest, StatusResponse,
+};
 use tokio::sync::mpsc::UnboundedSender;
 use tracing::{error, info};
 
-<<<<<<< HEAD
-use crate::{
-    service::{VpnServiceCommand, VpnServiceStatusResult},
-    ConnectRequest, ConnectResponse, ConnectionStatus, DisconnectRequest, DisconnectResponse,
-    StatusRequest, StatusResponse,
-=======
-use crate::service::VpnServiceCommand;
-
-use nym_vpn_proto::{
-    nym_vpnd_server::NymVpnd, ConnectRequest, ConnectResponse, DisconnectRequest,
-    DisconnectResponse,
->>>>>>> 67df7633
-};
-
 use super::connection_handler::CommandInterfaceConnectionHandler;
+use crate::service::{VpnServiceCommand, VpnServiceStatusResult};
 
 #[tonic::async_trait]
 impl NymVpnd for CommandInterface {
