// Copyright 2023 - Nym Technologies SA <contact@nymtech.net>
// SPDX-License-Identifier: GPL-3.0-only

uniffi::setup_scaffolding!();

use crate::config::WireguardConfig;
use crate::error::{Error, Result};
use crate::mixnet_connect::setup_mixnet_client;
use crate::util::{handle_interrupt, wait_for_interrupt};
use crate::wg_gateway_client::WgGatewayClient;
use futures::channel::{mpsc, oneshot};
use futures::SinkExt;
use log::{debug, error, info};
use mixnet_connect::SharedMixnetClient;
use nym_connection_monitor::ConnectionMonitorTask;
use nym_gateway_directory::{
    Config as GatewayDirectoryConfig, EntryPoint, ExitPoint, GatewayClient, MixAddresses,
};
use nym_ip_packet_client::IprClient;
use nym_task::TaskManager;
use std::net::{IpAddr, Ipv4Addr};
use std::path::PathBuf;
use std::sync::{Arc, Mutex};
use talpid_core::dns::DnsMonitor;
use talpid_routing::RouteManager;
use tunnel_setup::{setup_tunnel, AllTunnelsSetup, TunnelSetup};
use util::wait_for_interrupt_and_signal;

// Public re-export
pub use nym_connection_monitor as connection_monitor;
pub use nym_credential_storage as credential_storage;
pub use nym_gateway_directory as gateway_directory;
pub use nym_id as id;

pub use nym_ip_packet_requests::IpPair;
pub use nym_sdk::mixnet::{NodeIdentity, Recipient, StoragePaths};
pub use nym_sdk::UserAgent;
pub use nym_task::{
    manager::{SentStatus, TaskStatus},
    StatusReceiver,
};

#[cfg(target_os = "ios")]
use crate::platform::swift::OSTunProvider;
pub use nym_bin_common;
pub use nym_config;
use talpid_tunnel::tun_provider::TunProvider;
use tokio::task::JoinHandle;
use tun2::AsyncDevice;

mod platform;
mod tunnel_setup;
mod uniffi_custom_impls;

pub mod config;
pub mod credentials;
pub mod error;
pub mod mixnet_connect;
pub mod mixnet_processor;
pub mod routing;
pub mod tunnel;
pub mod util;
pub mod wg_gateway_client;
mod wireguard_setup;

const MIXNET_CLIENT_STARTUP_TIMEOUT_SECS: u64 = 30;

async fn init_wireguard_config(
    gateway_client: &GatewayClient,
    wg_gateway_client: &WgGatewayClient,
    auth_recipient: Recipient,
    mtu: u16,
) -> Result<WireguardConfig> {
    // First we need to register with the gateway to setup keys and IP assignment
    info!("Registering with wireguard gateway");
    let gateway_host = gateway_client
        .lookup_gateway_ip(&auth_recipient.gateway().to_base58_string())
        .await?;
    let wg_gateway_data = wg_gateway_client
        .register_wireguard(auth_recipient, gateway_host)
        .await?;
    debug!("Received wireguard gateway data: {wg_gateway_data:?}");

    let wireguard_config =
        WireguardConfig::init(wg_gateway_client.keypair(), &wg_gateway_data, mtu)?;
    Ok(wireguard_config)
}

struct ShadowHandle {
    _inner: Option<JoinHandle<Result<AsyncDevice>>>,
}

pub struct MixnetVpn {}

pub struct WireguardVpn {
    /// The IP address of the entry wireguard interface.
    pub entry_wg_ip: Option<Ipv4Addr>,

    /// The IP address of the exit wireguard interface.
    pub exit_wg_ip: Option<Ipv4Addr>,
}

pub trait Vpn {}

impl Vpn for MixnetVpn {}
impl Vpn for WireguardVpn {}

pub enum SpecificVpn {
    Wg(NymVpn<WireguardVpn>),
    Mix(NymVpn<MixnetVpn>),
}

impl From<NymVpn<WireguardVpn>> for SpecificVpn {
    fn from(value: NymVpn<WireguardVpn>) -> Self {
        Self::Wg(value)
    }
}

impl From<NymVpn<MixnetVpn>> for SpecificVpn {
    fn from(value: NymVpn<MixnetVpn>) -> Self {
        Self::Mix(value)
    }
}

#[derive(Clone, Debug)]
pub struct MixnetClientConfig {
    /// Path to the data directory of a previously initialised mixnet client, where the keys reside.
    pub mixnet_data_path: Option<PathBuf>,

    /// Enable Poission process rate limiting of outbound traffic.
    pub enable_poisson_rate: bool,

    /// Disable constant rate background loop cover traffic
    pub disable_background_cover_traffic: bool,

    /// Enable the credentials mode between the client and the entry gateway.
    pub enable_credentials_mode: bool,
}

pub struct NymVpn<T: Vpn> {
    pub mixnet_client_config: MixnetClientConfig,

    /// Gateway configuration
    pub gateway_config: GatewayDirectoryConfig,

    /// Mixnet public ID of the entry gateway.
    pub entry_point: EntryPoint,

    /// Mixnet recipient address.
    pub exit_point: ExitPoint,

    /// Enable two-hop mixnet traffic. This means that traffic jumps directly from entry gateway to
    /// exit gateway.
    pub enable_two_hop: bool,

    /// VPN configuration, depending on the type used
    pub vpn_config: T,

    /// The IP addresses of the TUN device.
    pub nym_ips: Option<IpPair>,

    /// The MTU of the TUN device.
    pub nym_mtu: Option<u16>,

    /// The DNS server to use
    pub dns: Option<IpAddr>,

    /// Disable routing all traffic through the VPN TUN device.
    pub disable_routing: bool,

    /// The user agent to use for HTTP requests. This includes client name, version, platform and
    /// git commit hash.
    pub user_agent: Option<UserAgent>,

    tun_provider: Arc<Mutex<TunProvider>>,

    #[cfg(target_os = "ios")]
    ios_tun_provider: Arc<dyn OSTunProvider>,

    // Necessary so that the device doesn't get closed before cleanup has taken place
    shadow_handle: ShadowHandle,
}

#[derive(Debug)]
pub struct MixnetConnectionInfo {
    pub nym_address: Recipient,
    pub entry_gateway: NodeIdentity,
}

#[derive(Debug)]
pub struct MixnetExitConnectionInfo {
    pub exit_gateway: NodeIdentity,
    pub exit_ipr: Recipient,
    pub ips: IpPair,
}

impl NymVpn<WireguardVpn> {
    pub fn new_wireguard_vpn(
        entry_point: EntryPoint,
        exit_point: ExitPoint,
        #[cfg(target_os = "android")] android_context: talpid_types::android::AndroidContext,
        #[cfg(target_os = "ios")] ios_tun_provider: Arc<dyn OSTunProvider>,
    ) -> Self {
        let tun_provider = Arc::new(Mutex::new(TunProvider::new(
            #[cfg(target_os = "android")]
            android_context,
            #[cfg(target_os = "android")]
            false,
            #[cfg(target_os = "android")]
            None,
            #[cfg(target_os = "android")]
            vec![],
        )));

        Self {
            mixnet_client_config: MixnetClientConfig {
                mixnet_data_path: None,
                enable_poisson_rate: false,
                disable_background_cover_traffic: false,
                enable_credentials_mode: false,
            },
            gateway_config: nym_gateway_directory::Config::default(),
            entry_point,
            exit_point,
            nym_ips: None,
            nym_mtu: None,
            dns: None,
            disable_routing: false,
            enable_two_hop: false,
            user_agent: None,
            vpn_config: WireguardVpn {
                entry_wg_ip: None,
                exit_wg_ip: None,
            },
            tun_provider,
            #[cfg(target_os = "ios")]
            ios_tun_provider,
            shadow_handle: ShadowHandle { _inner: None },
        }
    }
}

impl NymVpn<MixnetVpn> {
    pub fn new_mixnet_vpn(
        entry_point: EntryPoint,
        exit_point: ExitPoint,
        #[cfg(target_os = "android")] android_context: talpid_types::android::AndroidContext,
        #[cfg(target_os = "ios")] ios_tun_provider: Arc<dyn OSTunProvider>,
    ) -> Self {
        let tun_provider = Arc::new(Mutex::new(TunProvider::new(
            #[cfg(target_os = "android")]
            android_context,
            #[cfg(target_os = "android")]
            false,
            #[cfg(target_os = "android")]
            None,
            #[cfg(target_os = "android")]
            vec![],
        )));

        Self {
            mixnet_client_config: MixnetClientConfig {
                mixnet_data_path: None,
                enable_poisson_rate: false,
                disable_background_cover_traffic: false,
                enable_credentials_mode: false,
            },
            gateway_config: nym_gateway_directory::Config::default(),
            entry_point,
            exit_point,
            nym_ips: None,
            nym_mtu: None,
            dns: None,
            disable_routing: false,
            enable_two_hop: false,
<<<<<<< HEAD
            vpn_config: MixnetVpn {},
=======
            user_agent: None,
            vpn_config: MixnetVpn {
                mixnet_data_path: None,
                enable_poisson_rate: false,
                disable_background_cover_traffic: false,
                enable_credentials_mode: false,
            },
>>>>>>> 2f848485
            tun_provider,
            #[cfg(target_os = "ios")]
            ios_tun_provider,
            shadow_handle: ShadowHandle { _inner: None },
        }
    }

    #[allow(clippy::too_many_arguments)]
    async fn setup_post_mixnet(
        &mut self,
        mixnet_client: SharedMixnetClient,
        route_manager: &mut RouteManager,
        exit_mix_addresses: &MixAddresses,
        task_manager: &TaskManager,
        gateway_client: &GatewayClient,
        default_lan_gateway_ip: routing::LanGatewayIp,
        dns_monitor: &mut DnsMonitor,
    ) -> Result<MixnetExitConnectionInfo> {
        let exit_gateway = *exit_mix_addresses.gateway();
        info!("Connecting to exit gateway: {exit_gateway}");
        // Currently the IPR client is only used to connect. The next step would be to use it to
        // spawn a separate task that handles IPR request/responses.
        let mut ipr_client = IprClient::new_from_inner(mixnet_client.inner()).await;
        let our_ips = ipr_client
            .connect(
                exit_mix_addresses.ip_packet_router_address,
                self.nym_ips,
                self.enable_two_hop,
            )
            .await?;
        info!("Successfully connected to exit gateway");
        info!("Using mixnet VPN IP addresses: {our_ips}");

        // We need the IP of the gateway to correctly configure the routing table
        let mixnet_client_address = mixnet_client.nym_address().await;
        let gateway_used = mixnet_client_address.gateway().to_base58_string();
        debug!("Entry gateway used for setting up routing table: {gateway_used}");
        let entry_mixnet_gateway_ip: IpAddr =
            gateway_client.lookup_gateway_ip(&gateway_used).await?;
        debug!("Gateway ip resolves to: {entry_mixnet_gateway_ip}");

        info!("Setting up routing");
        let routing_config = routing::RoutingConfig::new(
            self,
            our_ips,
            entry_mixnet_gateway_ip,
            default_lan_gateway_ip,
            #[cfg(target_os = "android")]
            mixnet_client.gateway_ws_fd().await,
        );
        debug!("Routing config: {}", routing_config);
        let mixnet_tun_dev = routing::setup_mixnet_routing(
            route_manager,
            routing_config,
            #[cfg(target_os = "ios")]
            self.ios_tun_provider.clone(),
            dns_monitor,
            self.dns,
        )
        .await?;

        info!("Setting up mixnet processor");
        let processor_config =
            mixnet_processor::Config::new(exit_mix_addresses.ip_packet_router_address);
        debug!("Mixnet processor config: {:#?}", processor_config);

        // For other components that will want to send mixnet packets
        let mixnet_client_sender = mixnet_client.split_sender().await;

        // Setup connection monitor shared tag and channels
        let connection_monitor = ConnectionMonitorTask::setup();

        let shadow_handle = mixnet_processor::start_processor(
            processor_config,
            mixnet_tun_dev,
            mixnet_client,
            task_manager,
            self.enable_two_hop,
            our_ips,
            &connection_monitor,
        )
        .await;
        self.set_shadow_handle(shadow_handle);

        connection_monitor.start(
            mixnet_client_sender,
            mixnet_client_address,
            our_ips,
            exit_mix_addresses.ip_packet_router_address,
            task_manager,
        );

        Ok(MixnetExitConnectionInfo {
            exit_gateway,
            exit_ipr: exit_mix_addresses.ip_packet_router_address,
            ips: our_ips,
        })
    }

    #[allow(clippy::too_many_arguments)]
    async fn setup_tunnel_services(
        &mut self,
        mixnet_client: SharedMixnetClient,
        route_manager: &mut RouteManager,
        exit_mix_addresses: &MixAddresses,
        task_manager: &TaskManager,
        gateway_client: &GatewayClient,
        default_lan_gateway_ip: routing::LanGatewayIp,
        dns_monitor: &mut DnsMonitor,
    ) -> Result<(MixnetConnectionInfo, MixnetExitConnectionInfo)> {
        // Now that we have a connection, collection some info about that and return
        let nym_address = mixnet_client.nym_address().await;
        let entry_gateway = *(nym_address.gateway());
        info!("Successfully connected to entry gateway: {entry_gateway}");

        let our_mixnet_connection = MixnetConnectionInfo {
            nym_address,
            entry_gateway,
        };

        // Check that we can ping ourselves before continuing
        info!("Sending mixnet ping to ourselves to verify mixnet connection");
        nym_connection_monitor::self_ping_and_wait(nym_address, mixnet_client.inner()).await?;
        info!("Successfully mixnet pinged ourselves");

        match self
            .setup_post_mixnet(
                mixnet_client.clone(),
                route_manager,
                exit_mix_addresses,
                task_manager,
                gateway_client,
                default_lan_gateway_ip,
                dns_monitor,
            )
            .await
        {
            Err(err) => {
                error!("Failed to setup post mixnet: {err}");
                debug!("{err:?}");
                mixnet_client.disconnect().await;
                Err(err)
            }
            Ok(exit_connection_info) => Ok((our_mixnet_connection, exit_connection_info)),
        }
    }
}

impl<T: Vpn> NymVpn<T> {
    pub(crate) fn set_shadow_handle(&mut self, shadow_handle: JoinHandle<Result<AsyncDevice>>) {
        self.shadow_handle = ShadowHandle {
            _inner: Some(shadow_handle),
        }
    }
}
impl SpecificVpn {
    pub fn mixnet_client_config(&self) -> MixnetClientConfig {
        match self {
            SpecificVpn::Wg(vpn) => vpn.mixnet_client_config.clone(),
            SpecificVpn::Mix(vpn) => vpn.mixnet_client_config.clone(),
        }
    }

    pub fn gateway_config(&self) -> GatewayDirectoryConfig {
        match self {
            SpecificVpn::Wg(vpn) => vpn.gateway_config.clone(),
            SpecificVpn::Mix(vpn) => vpn.gateway_config.clone(),
        }
    }

    pub fn entry_point(&self) -> EntryPoint {
        match self {
            SpecificVpn::Wg(vpn) => vpn.entry_point.clone(),
            SpecificVpn::Mix(vpn) => vpn.entry_point.clone(),
        }
    }

    pub fn exit_point(&self) -> ExitPoint {
        match self {
            SpecificVpn::Wg(vpn) => vpn.exit_point.clone(),
            SpecificVpn::Mix(vpn) => vpn.exit_point.clone(),
        }
    }

<<<<<<< HEAD
    pub fn enable_two_hop(&self) -> bool {
        match self {
            SpecificVpn::Wg(vpn) => vpn.enable_two_hop,
            SpecificVpn::Mix(vpn) => vpn.enable_two_hop,
=======
    pub fn user_agent(&self) -> Option<UserAgent> {
        match self {
            SpecificVpn::Wg(vpn) => vpn.user_agent.clone(),
            SpecificVpn::Mix(vpn) => vpn.user_agent.clone(),
>>>>>>> 2f848485
        }
    }

    // Start the Nym VPN client, and wait for it to shutdown. The use case is in simple console
    // applications where the main way to interact with the running process is to send SIGINT
    // (ctrl-c)
    pub async fn run(&mut self) -> Result<()> {
        let tunnels = setup_tunnel(self).await?;
        info!("Nym VPN is now running");

        // Finished starting everything, now wait for mixnet client shutdown
        match tunnels {
            AllTunnelsSetup::Mix(TunnelSetup {
                mut specific_setup, ..
            }) => {
                wait_for_interrupt(specific_setup.task_manager).await;
                handle_interrupt(specific_setup.route_manager, None)
                    .await
                    .inspect_err(|err| {
                        error!("Failed to handle interrupt: {err}");
                    })?;
                tokio::task::spawn_blocking(move || {
                    specific_setup.dns_monitor.reset().inspect_err(|err| {
                        log::error!("Failed to reset dns monitor: {err}");
                    })
                })
                .await??;
            }
            AllTunnelsSetup::Wg {
                route_manager,
                entry,
                exit,
                mut firewall,
                mut dns_monitor,
            } => {
                wait_for_interrupt(TaskManager::new(10)).await;
                handle_interrupt(
                    route_manager,
                    Some([entry.specific_setup, exit.specific_setup]),
                )
                .await
                .inspect_err(|err| {
                    error!("Failed to handle interrupt: {err}");
                })?;

                dns_monitor.reset().inspect_err(|err| {
                    error!("Failed to reset dns monitor: {err}");
                })?;
                firewall.reset_policy().map_err(|err| {
                    error!("Failed to reset firewall policy: {err}");
                    Error::FirewallError(err.to_string())
                })?;
            }
        }

        Ok(())
    }

    // Start the Nym VPN client, but also listen for external messages to e.g. disconnect as well
    // as reporting it's status on the provided channel. The usecase when the VPN is embedded in
    // another application, or running as a background process with a graphical interface remote
    // controlling it.
    pub async fn run_and_listen(
        &mut self,
        mut vpn_status_tx: nym_task::StatusSender,
        vpn_ctrl_rx: mpsc::UnboundedReceiver<NymVpnCtrlMessage>,
    ) -> std::result::Result<(), Box<dyn std::error::Error + Send + Sync + 'static>> {
        let tunnels = setup_tunnel(self).await?;

        // Finished starting everything, now wait for mixnet client shutdown
        match tunnels {
            AllTunnelsSetup::Mix(TunnelSetup {
                mut specific_setup, ..
            }) => {
                // Signal back that mixnet is ready and up with all cylinders firing
                // TODO: this should actually be sent much earlier, when the mixnet client is
                // connected. However that would also require starting the status listener earlier.
                // This means that for now, we basically just ignore the status message and use the
                // NymVpnStatusMessage2 sent below instead.
                let start_status = TaskStatus::ReadyWithGateway(
                    specific_setup
                        .mixnet_connection_info
                        .entry_gateway
                        .to_base58_string(),
                );
                specific_setup
                    .task_manager
                    .start_status_listener(vpn_status_tx.clone(), start_status)
                    .await;

                vpn_status_tx
                    .send(Box::new(NymVpnStatusMessage::MixnetConnectionInfo {
                        mixnet_connection_info: specific_setup.mixnet_connection_info,
                        mixnet_exit_connection_info: specific_setup.exit_connection_info,
                    }))
                    .await
                    .unwrap();

                let result =
                    wait_for_interrupt_and_signal(Some(specific_setup.task_manager), vpn_ctrl_rx)
                        .await;
                handle_interrupt(specific_setup.route_manager, None)
                    .await
                    .map_err(|err| {
                        error!("Failed to handle interrupt: {err}");
                        Box::new(NymVpnExitError::Generic { reason: err })
                    })?;
                tokio::task::spawn_blocking(move || {
                    specific_setup.dns_monitor.reset().inspect_err(|err| {
                        log::error!("Failed to reset dns monitor: {err}");
                    })
                })
                .await??;
                result
            }
            AllTunnelsSetup::Wg {
                route_manager,
                entry,
                exit,
                mut firewall,
                mut dns_monitor,
            } => {
                let result = wait_for_interrupt_and_signal(None, vpn_ctrl_rx).await;
                handle_interrupt(
                    route_manager,
                    Some([entry.specific_setup, exit.specific_setup]),
                )
                .await
                .map_err(|err| {
                    error!("Failed to handle interrupt: {err}");
                    Box::new(NymVpnExitError::Generic { reason: err })
                })?;
                dns_monitor.reset().map_err(|err| {
                    error!("Failed to reset dns monitor: {err}");
                    NymVpnExitError::FailedToResetDnsMonitor {
                        reason: err.to_string(),
                    }
                })?;
                firewall.reset_policy().map_err(|err| {
                    error!("Failed to reset firewall policy: {err}");
                    NymVpnExitError::FailedToResetFirewallPolicy {
                        reason: err.to_string(),
                    }
                })?;
                result
            }
        }
    }
}

#[derive(thiserror::Error, Debug)]
pub enum NymVpnStatusMessage {
    #[error("mixnet connection info")]
    MixnetConnectionInfo {
        mixnet_connection_info: MixnetConnectionInfo,
        mixnet_exit_connection_info: MixnetExitConnectionInfo,
    },
}

#[derive(Debug)]
pub enum NymVpnCtrlMessage {
    Stop,
}

// We are mapping all errors to a generic error since I ran into issues with the error type
// on a platform (mac) that I wasn't able to troubleshoot on in time. Basically it seemed like
// not all error cases satisfied the Sync marker trait.
#[derive(thiserror::Error, Debug)]
pub enum NymVpnExitError {
    #[error("{reason}")]
    Generic { reason: Error },

    // TODO: capture the concrete error type once we have time to investigate on Mac
    #[error("failed to reset firewall policy: {reason}")]
    FailedToResetFirewallPolicy { reason: String },

    #[error("failed to reset dns monitor: {reason}")]
    FailedToResetDnsMonitor { reason: String },
}

#[derive(Debug)]
pub enum NymVpnExitStatusMessage {
    Stopped,
    Failed(Box<dyn std::error::Error + Send + Sync + 'static>),
}

/// Starts the Nym VPN client.
///
/// Examples
///
/// ```no_run
/// use nym_vpn_lib::gateway_directory::{EntryPoint, ExitPoint};
/// use nym_vpn_lib::NodeIdentity;
///
/// let mut vpn_config = nym_vpn_lib::NymVpn::new_mixnet_vpn(EntryPoint::Gateway { identity: NodeIdentity::from_base58_string("Qwertyuiopasdfghjklzxcvbnm1234567890").unwrap()},
/// ExitPoint::Gateway { identity: NodeIdentity::from_base58_string("Qwertyuiopasdfghjklzxcvbnm1234567890".to_string()).unwrap()});
/// vpn_config.enable_two_hop = true;
/// let vpn_handle = nym_vpn_lib::spawn_nym_vpn(vpn_config.into());
/// ```
pub fn spawn_nym_vpn(nym_vpn: SpecificVpn) -> Result<NymVpnHandle> {
    let (vpn_ctrl_tx, vpn_ctrl_rx) = mpsc::unbounded();
    let (vpn_status_tx, vpn_status_rx) = mpsc::channel(128);
    let (vpn_exit_tx, vpn_exit_rx) = oneshot::channel();

    tokio::spawn(run_nym_vpn(
        nym_vpn,
        vpn_status_tx,
        vpn_ctrl_rx,
        vpn_exit_tx,
    ));

    Ok(NymVpnHandle {
        vpn_ctrl_tx,
        vpn_status_rx,
        vpn_exit_rx,
    })
}

/// Starts the Nym VPN client, in a separate tokio runtime.
///
/// Examples
///
/// ```no_run
/// use nym_vpn_lib::gateway_directory::{EntryPoint, ExitPoint};
/// use nym_vpn_lib::NodeIdentity;
///
/// let mut vpn_config = nym_vpn_lib::NymVpn::new_mixnet_vpn(EntryPoint::Gateway { identity: NodeIdentity::from_base58_string("Qwertyuiopasdfghjklzxcvbnm1234567890").unwrap()},
/// ExitPoint::Gateway { identity: NodeIdentity::from_base58_string("Qwertyuiopasdfghjklzxcvbnm1234567890".to_string()).unwrap()});
/// vpn_config.enable_two_hop = true;
/// let vpn_handle = nym_vpn_lib::spawn_nym_vpn_with_new_runtime(vpn_config.into());
/// ```
pub fn spawn_nym_vpn_with_new_runtime(nym_vpn: SpecificVpn) -> Result<NymVpnHandle> {
    let (vpn_ctrl_tx, vpn_ctrl_rx) = mpsc::unbounded();
    let (vpn_status_tx, vpn_status_rx) = mpsc::channel(128);
    let (vpn_exit_tx, vpn_exit_rx) = oneshot::channel();

    std::thread::spawn(|| {
        let rt = tokio::runtime::Builder::new_multi_thread()
            .enable_all()
            .build()
            .expect("Failed to create Tokio run time");
        rt.block_on(run_nym_vpn(
            nym_vpn,
            vpn_status_tx,
            vpn_ctrl_rx,
            vpn_exit_tx,
        ));
    });

    Ok(NymVpnHandle {
        vpn_ctrl_tx,
        vpn_status_rx,
        vpn_exit_rx,
    })
}

async fn run_nym_vpn(
    mut nym_vpn: SpecificVpn,
    vpn_status_tx: nym_task::StatusSender,
    vpn_ctrl_rx: mpsc::UnboundedReceiver<NymVpnCtrlMessage>,
    vpn_exit_tx: oneshot::Sender<NymVpnExitStatusMessage>,
) {
    match nym_vpn.run_and_listen(vpn_status_tx, vpn_ctrl_rx).await {
        Ok(()) => {
            log::info!("Nym VPN has shut down");
            vpn_exit_tx
                .send(NymVpnExitStatusMessage::Stopped)
                .expect("Failed to send exit status");
        }
        Err(err) => {
            error!("Nym VPN returned error: {err}");
            debug!("{err:?}");
            vpn_exit_tx
                .send(NymVpnExitStatusMessage::Failed(err))
                .expect("Failed to send exit status");
        }
    }
}

pub struct NymVpnHandle {
    pub vpn_ctrl_tx: mpsc::UnboundedSender<NymVpnCtrlMessage>,
    pub vpn_status_rx: nym_task::StatusReceiver,
    pub vpn_exit_rx: oneshot::Receiver<NymVpnExitStatusMessage>,
}<|MERGE_RESOLUTION|>--- conflicted
+++ resolved
@@ -273,17 +273,8 @@
             dns: None,
             disable_routing: false,
             enable_two_hop: false,
-<<<<<<< HEAD
+            user_agent: None,
             vpn_config: MixnetVpn {},
-=======
-            user_agent: None,
-            vpn_config: MixnetVpn {
-                mixnet_data_path: None,
-                enable_poisson_rate: false,
-                disable_background_cover_traffic: false,
-                enable_credentials_mode: false,
-            },
->>>>>>> 2f848485
             tun_provider,
             #[cfg(target_os = "ios")]
             ios_tun_provider,
@@ -468,17 +459,17 @@
         }
     }
 
-<<<<<<< HEAD
     pub fn enable_two_hop(&self) -> bool {
         match self {
             SpecificVpn::Wg(vpn) => vpn.enable_two_hop,
             SpecificVpn::Mix(vpn) => vpn.enable_two_hop,
-=======
+        }
+    }
+
     pub fn user_agent(&self) -> Option<UserAgent> {
         match self {
             SpecificVpn::Wg(vpn) => vpn.user_agent.clone(),
             SpecificVpn::Mix(vpn) => vpn.user_agent.clone(),
->>>>>>> 2f848485
         }
     }
 
