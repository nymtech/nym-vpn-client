--- conflicted
+++ resolved
@@ -517,15 +517,7 @@
                 })
                 .await??;
             }
-            AllTunnelsSetup::Wg {
-<<<<<<< HEAD
-                _mixnet_client,
-=======
-                route_manager,
->>>>>>> be330edd
-                entry,
-                exit,
-            } => {
+            AllTunnelsSetup::Wg { entry, exit } => {
                 wait_for_interrupt(task_manager).await;
                 handle_interrupt(
                     route_manager,
@@ -613,15 +605,7 @@
                 .await??;
                 result
             }
-            AllTunnelsSetup::Wg {
-<<<<<<< HEAD
-                _mixnet_client,
-=======
-                route_manager,
->>>>>>> be330edd
-                entry,
-                exit,
-            } => {
+            AllTunnelsSetup::Wg { entry, exit } => {
                 let result = wait_for_interrupt_and_signal(Some(task_manager), vpn_ctrl_rx).await;
                 handle_interrupt(
                     route_manager,
