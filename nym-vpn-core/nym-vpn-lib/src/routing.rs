--- conflicted
+++ resolved
@@ -5,10 +5,6 @@
 #[cfg(not(target_os = "ios"))]
 use std::collections::HashSet;
 use std::fmt::{Display, Formatter};
-<<<<<<< HEAD
-=======
-use std::net::IpAddr;
->>>>>>> 8a478e7f
 #[cfg(windows)]
 use std::net::Ipv4Addr;
 #[cfg(target_os = "android")]
@@ -109,11 +105,7 @@
         self.tun_ips
     }
 
-<<<<<<< HEAD
     #[cfg(any(target_os = "ios", target_os = "macos", target_os = "android"))]
-=======
-    #[cfg(target_os = "ios")]
->>>>>>> 8a478e7f
     pub(crate) fn mtu(&self) -> u16 {
         self.mtu
     }
@@ -184,7 +176,6 @@
     vec![network]
 }
 
-<<<<<<< HEAD
 #[cfg(any(target_os = "ios", target_os = "android"))]
 pub(crate) async fn setup_mixnet_routing(
     _route_manager: &mut RouteManager,
@@ -192,19 +183,12 @@
     #[cfg(target_os = "android")] android_tun_provider: std::sync::Arc<
         dyn crate::platform::android::AndroidTunProvider,
     >,
-=======
-#[cfg(target_os = "ios")]
-pub(crate) async fn setup_mixnet_routing(
-    _route_manager: &mut RouteManager,
-    config: RoutingConfig,
->>>>>>> 8a478e7f
     #[cfg(target_os = "ios")] ios_tun_provider: std::sync::Arc<
         dyn crate::mobile::ios::tun_provider::OSTunProvider,
     >,
     _dns_monitor: &mut DnsMonitor,
     dns: Option<IpAddr>,
 ) -> Result<tun2::AsyncDevice> {
-<<<<<<< HEAD
     let mut tun_config = tun2::Configuration::default();
 
     #[cfg(target_os = "ios")]
@@ -213,12 +197,6 @@
             crate::mobile::ios::tun::get_tun_fd().ok_or(crate::mobile::Error::CannotLocateTunFd)?;
         tun_config.raw_fd(fd);
     };
-=======
-    let fd =
-        crate::mobile::ios::tun::get_tun_fd().ok_or(crate::mobile::Error::CannotLocateTunFd)?;
-    let mut tun_config = tun2::Configuration::default();
-    tun_config.raw_fd(fd);
->>>>>>> 8a478e7f
 
     let interface_addresses = config.tun_ips();
     let tunnel_settings = crate::mobile::tunnel_settings::TunnelSettings {
@@ -235,15 +213,11 @@
         mtu: config.mtu(),
     };
 
-<<<<<<< HEAD
     #[cfg(target_os = "ios")]
-=======
->>>>>>> 8a478e7f
     ios_tun_provider
         .set_tunnel_network_settings(tunnel_settings.into_tunnel_network_settings())
         .await?;
 
-<<<<<<< HEAD
     #[cfg(target_os = "android")]
     {
         let fd = android_tun_provider
@@ -256,8 +230,6 @@
         tun_config.raw_fd(fd);
     };
 
-=======
->>>>>>> 8a478e7f
     let dev = tun2::create_as_async(&tun_config)
         .tap_err(|err| error!("Failed to attach to tun device: {}", err))?;
     let device_name = dev.as_ref().tun_name().unwrap().to_string();
@@ -282,11 +254,7 @@
     Ok(dev)
 }
 
-<<<<<<< HEAD
 #[cfg(not(any(target_os = "ios", target_os = "android")))]
-=======
-#[cfg(not(target_os = "ios"))]
->>>>>>> 8a478e7f
 pub async fn setup_mixnet_routing(
     route_manager: &mut RouteManager,
     config: RoutingConfig,
