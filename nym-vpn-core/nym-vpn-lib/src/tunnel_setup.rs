--- conflicted
+++ resolved
@@ -46,12 +46,7 @@
 
 pub struct WgTunnelSetup {
     pub receiver: oneshot::Receiver<()>,
-<<<<<<< HEAD
     pub handle: tokio::task::JoinHandle<()>,
-=======
-    pub _tunnel_close_tx: oneshot::Sender<()>,
-    pub handle: tokio::task::JoinHandle<Result<()>>,
->>>>>>> 4dfd73a8
 }
 
 impl TunnelSpecifcSetup for WgTunnelSetup {}
@@ -60,11 +55,6 @@
 pub enum AllTunnelsSetup {
     Mix(TunnelSetup<MixTunnelSetup>),
     Wg {
-<<<<<<< HEAD
-        route_manager: RouteManager,
-=======
-        _mixnet_client: SharedMixnetClient,
->>>>>>> 4dfd73a8
         entry: TunnelSetup<WgTunnelSetup>,
         exit: TunnelSetup<WgTunnelSetup>,
     },
@@ -138,12 +128,8 @@
 async fn setup_wg_tunnel(
     nym_vpn: &mut NymVpn<WireguardVpn>,
     mixnet_client: SharedMixnetClient,
-<<<<<<< HEAD
     task_manager: &mut TaskManager,
-    route_manager: RouteManager,
-=======
     route_manager: &RouteManager,
->>>>>>> 4dfd73a8
     gateway_directory_client: GatewayClient,
     auth_addresses: AuthAddresses,
 ) -> Result<AllTunnelsSetup> {
@@ -213,12 +199,8 @@
     info!("Exit wireguard config: \n{exit_wireguard_config}");
     std::env::set_var("TALPID_FORCE_USERSPACE_WIREGUARD", "1");
     let (wireguard_waiting_entry, event_rx) = create_wireguard_tunnel(
-<<<<<<< HEAD
-        &route_manager,
+        route_manager,
         task_manager.subscribe_named("entry_wg_tunnel"),
-=======
-        route_manager,
->>>>>>> 4dfd73a8
         nym_vpn.tun_provider.clone(),
         entry_wireguard_config,
     )
@@ -232,12 +214,8 @@
         device_ip = metadata.ips
     );
     let (wireguard_waiting_exit, event_rx) = create_wireguard_tunnel(
-<<<<<<< HEAD
-        &route_manager,
+        route_manager,
         task_manager.subscribe_named("exit_wg_tunnel"),
-=======
-        route_manager,
->>>>>>> 4dfd73a8
         nym_vpn.tun_provider.clone(),
         exit_wireguard_config,
     )
@@ -255,15 +233,7 @@
         specific_setup: wireguard_waiting_exit,
     };
 
-    Ok(AllTunnelsSetup::Wg {
-<<<<<<< HEAD
-        route_manager,
-=======
-        _mixnet_client: mixnet_client,
->>>>>>> 4dfd73a8
-        entry,
-        exit,
-    })
+    Ok(AllTunnelsSetup::Wg { entry, exit })
 }
 
 #[allow(clippy::too_many_arguments)]
