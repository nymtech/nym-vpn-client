// Copyright 2024 - Nym Technologies SA <contact@nymtech.net>
// SPDX-License-Identifier: GPL-3.0-only

use std::time::Duration;

use crate::bandwidth_controller::BandwidthController;
use crate::error::{Error, Result};
use crate::mixnet_connect::SharedMixnetClient;
use crate::platform;
use crate::routing::{catch_all_ipv4, catch_all_ipv6, replace_default_prefixes};
use crate::uniffi_custom_impls::TunStatus;
use crate::wg_gateway_client::WgGatewayClient;
use crate::wireguard_setup::create_wireguard_tunnel;
use crate::{init_wireguard_config, WireguardVpn, MIXNET_CLIENT_STARTUP_TIMEOUT_SECS};
use crate::{routing, MixnetConnectionInfo, NymVpn};
use crate::{MixnetExitConnectionInfo, MixnetVpn, SpecificVpn};
use futures::channel::{mpsc, oneshot};
use futures::StreamExt;
use ipnetwork::IpNetwork;
use log::*;
use nym_authenticator_client::AuthClient;
use nym_bin_common::bin_info;
use nym_gateway_directory::{
    extract_authenticator, extract_router_address, AuthAddresses, GatewayClient,
    GatewayQueryResult, IpPacketRouterAddress, LookupGateway,
};
use nym_task::TaskManager;
use talpid_core::dns::DnsMonitor;
use talpid_core::firewall::Firewall;
use talpid_routing::RouteManager;
use talpid_tunnel::{TunnelEvent, TunnelMetadata};
use tokio::time::timeout;

pub struct TunnelSetup<T: TunnelSpecifcSetup> {
    pub specific_setup: T,
}

pub trait TunnelSpecifcSetup {}

pub struct MixTunnelSetup {
    pub mixnet_connection_info: MixnetConnectionInfo,
    pub exit_connection_info: MixnetExitConnectionInfo,
}

impl TunnelSpecifcSetup for MixTunnelSetup {}

pub struct WgTunnelSetup {
    pub receiver: oneshot::Receiver<()>,
    pub handle: tokio::task::JoinHandle<()>,
}

impl TunnelSpecifcSetup for WgTunnelSetup {}

pub enum AllTunnelsSetup {
    Mix(TunnelSetup<MixTunnelSetup>),
    Wg {
<<<<<<< HEAD
        _mixnet_client: SharedMixnetClient,
=======
        route_manager: RouteManager,
>>>>>>> be330edd
        entry: TunnelSetup<WgTunnelSetup>,
        exit: TunnelSetup<WgTunnelSetup>,
    },
}

pub(crate) async fn init_firewall_dns(
    #[cfg(target_os = "linux")] route_manager_handle: talpid_routing::RouteManagerHandle,
) -> Result<(Firewall, DnsMonitor)> {
    #[cfg(target_os = "macos")]
    {
        let (command_tx, _) = futures::channel::mpsc::unbounded();
        let command_tx = std::sync::Arc::new(command_tx);
        let weak_command_tx = std::sync::Arc::downgrade(&command_tx);
        debug!("Starting firewall");
        let firewall = tokio::task::spawn_blocking(move || {
            Firewall::new().map_err(|err| crate::error::Error::FirewallError(err.to_string()))
        })
        .await??;
        debug!("Starting dns monitor");
        let dns_monitor = DnsMonitor::new(weak_command_tx)?;
        Ok((firewall, dns_monitor))
    }

    #[cfg(target_os = "linux")]
    {
        let fwmark = 0; // ?
        debug!("Starting firewall");
        let firewall = tokio::task::spawn_blocking(move || {
            Firewall::new(fwmark).map_err(|err| crate::error::Error::FirewallError(err.to_string()))
        })
        .await??;
        debug!("Starting dns monitor");
        let dns_monitor = DnsMonitor::new(
            tokio::runtime::Handle::current(),
            route_manager_handle.clone(),
        )?;
        Ok((firewall, dns_monitor))
    }

    #[cfg(all(not(target_os = "macos"), not(target_os = "linux")))]
    {
        debug!("Starting firewall");
        let firewall = tokio::task::spawn_blocking(move || {
            Firewall::new().map_err(|err| crate::error::Error::FirewallError(err.to_string()))
        })
        .await??;
        debug!("Starting dns monitor");
        let dns_monitor = DnsMonitor::new()?;
        Ok((firewall, dns_monitor))
    }
}

async fn wait_interface_up(
    mut event_rx: mpsc::UnboundedReceiver<(TunnelEvent, oneshot::Sender<()>)>,
) -> Result<TunnelMetadata> {
    loop {
        match event_rx.next().await {
            Some((TunnelEvent::InterfaceUp(_, _), _)) => {
                continue;
            }
            Some((TunnelEvent::Up(metadata), _)) => {
                break Ok(metadata);
            }
            Some((TunnelEvent::AuthFailed(_), _)) | Some((TunnelEvent::Down, _)) | None => {
                return Err(Error::BadWireguardEvent);
            }
        }
    }
}

async fn setup_wg_tunnel(
    nym_vpn: &mut NymVpn<WireguardVpn>,
    mixnet_client: SharedMixnetClient,
<<<<<<< HEAD
    route_manager: &RouteManager,
=======
    task_manager: &mut TaskManager,
    route_manager: RouteManager,
>>>>>>> be330edd
    gateway_directory_client: GatewayClient,
    auth_addresses: AuthAddresses,
) -> Result<AllTunnelsSetup> {
    // MTU is computed as (MTU of wire interface) - ((IP header size) + (UDP header size) + (WireGuard metadata size))
    // The IP header size is 20 for IPv4 and 40 for IPv6
    // The UDP header size is 8
    // The Wireguard metadata size is 32
    // Entry tunnel will only deal with IPv4 => 1500 - (20 + 8 + 32)
    let entry_mtu = 1440;
    // Exit tunnel will deal with both v4 and v6, and it's "wire" interface is entry tunnel's MTU
    // 1440 - (40 + 8 + 32)
    let exit_mtu = 1360;

    let (Some(entry_auth_recipient), Some(exit_auth_recipient)) =
        (auth_addresses.entry().0, auth_addresses.exit().0)
    else {
        return Err(Error::AuthenticationNotPossible(auth_addresses.to_string()));
    };
    let auth_client = AuthClient::new_from_inner(mixnet_client.inner()).await;
    log::info!("Created wg gateway clients");
    let mut wg_entry_gateway_client = WgGatewayClient::new_entry(
        &nym_vpn.data_path,
        auth_client.clone(),
        entry_auth_recipient,
    );
    let mut wg_exit_gateway_client =
        WgGatewayClient::new_exit(&nym_vpn.data_path, auth_client.clone(), exit_auth_recipient);

    let mut entry_wireguard_config = init_wireguard_config(
        &gateway_directory_client,
        &mut wg_entry_gateway_client,
        entry_mtu,
    )
    .await?;
    let mut exit_wireguard_config = init_wireguard_config(
        &gateway_directory_client,
        &mut wg_exit_gateway_client,
        exit_mtu,
    )
    .await?;
    tokio::spawn(
        wg_entry_gateway_client.run(task_manager.subscribe_named("bandwidth_entry_client")),
    );
    tokio::spawn(wg_exit_gateway_client.run(task_manager.subscribe_named("bandwidth_exit_client")));
    entry_wireguard_config.0.peers.iter_mut().for_each(|peer| {
        peer.allowed_ips.append(
            &mut exit_wireguard_config
                .0
                .peers
                .iter()
                .map(|peer| IpNetwork::from(peer.endpoint.ip()))
                .collect::<Vec<_>>(),
        );
    });
    // If routing is disabled, we don't append the catch all routing rules
    if !nym_vpn.disable_routing {
        exit_wireguard_config.0.peers.iter_mut().for_each(|peer| {
            peer.allowed_ips
                .append(&mut replace_default_prefixes(catch_all_ipv4()));
            peer.allowed_ips
                .append(&mut replace_default_prefixes(catch_all_ipv6()));
        });
    } else {
        info!("Routing is disabled, skipping adding routes");
    }
    info!("Entry wireguard config: \n{entry_wireguard_config}");
    info!("Exit wireguard config: \n{exit_wireguard_config}");
    std::env::set_var("TALPID_FORCE_USERSPACE_WIREGUARD", "1");
    let (wireguard_waiting_entry, event_rx) = create_wireguard_tunnel(
        &route_manager,
        task_manager.subscribe_named("entry_wg_tunnel"),
        nym_vpn.tun_provider.clone(),
        entry_wireguard_config,
    )
    .await?;
    // Wait for entry gateway routes to be finished before moving to exit gateway routes, as the two might race if
    // started one after the other
    let metadata = wait_interface_up(event_rx).await?;
    info!(
        "Created entry tun device {device_name} with ip={device_ip:?}",
        device_name = metadata.interface,
        device_ip = metadata.ips
    );
    let (wireguard_waiting_exit, event_rx) = create_wireguard_tunnel(
        &route_manager,
        task_manager.subscribe_named("exit_wg_tunnel"),
        nym_vpn.tun_provider.clone(),
        exit_wireguard_config,
    )
    .await?;
    let metadata = wait_interface_up(event_rx).await?;
    info!(
        "Created exit tun device {device_name} with ip={device_ip:?}",
        device_name = metadata.interface,
        device_ip = metadata.ips
    );
    let entry = TunnelSetup {
        specific_setup: wireguard_waiting_entry,
    };
    let exit = TunnelSetup {
        specific_setup: wireguard_waiting_exit,
    };

    Ok(AllTunnelsSetup::Wg {
<<<<<<< HEAD
        _mixnet_client: mixnet_client,
=======
        route_manager,
>>>>>>> be330edd
        entry,
        exit,
    })
}

async fn setup_mix_tunnel(
    nym_vpn: &mut NymVpn<MixnetVpn>,
    mixnet_client: SharedMixnetClient,
    task_manager: &mut TaskManager,
    route_manager: &mut RouteManager,
    dns_monitor: &mut DnsMonitor,
    gateway_directory_client: GatewayClient,
    exit_mix_addresses: &IpPacketRouterAddress,
    default_lan_gateway_ip: routing::LanGatewayIp,
) -> Result<AllTunnelsSetup> {
    info!("Wireguard is disabled");

    // Now it's time start all the stuff that needs running inside the tunnel, and that we need
    // correctly unwind if it fails
    // - Sets up mixnet client, and connects
    // - Sets up routing
    // - Starts processing packets
    let connection_info = nym_vpn
        .setup_tunnel_services(
            mixnet_client,
            route_manager,
            exit_mix_addresses,
            task_manager,
            &gateway_directory_client,
            default_lan_gateway_ip,
            dns_monitor,
        )
        .await?;

    Ok(AllTunnelsSetup::Mix(TunnelSetup {
        specific_setup: MixTunnelSetup {
            mixnet_connection_info: connection_info.0,
            exit_connection_info: connection_info.1,
        },
    }))
}

pub async fn setup_tunnel(
    nym_vpn: &mut SpecificVpn,
    task_manager: &mut TaskManager,
    route_manager: &mut RouteManager,
    dns_monitor: &mut DnsMonitor,
) -> Result<AllTunnelsSetup> {
    // The user agent is set on HTTP REST API calls, and ideally should idenfy the type of client.
    // This means it needs to be set way higher in the call stack, but set a default for what we
    // know here if we don't have anything.
    let user_agent = nym_vpn.user_agent().unwrap_or_else(|| {
        warn!("No user agent provided, using default");
        bin_info!().into()
    });
    info!("User agent: {user_agent}");

    // Create a gateway client that we use to interact with the entry gateway, in particular to
    // handle wireguard registration
    let gateway_directory_client = GatewayClient::new(nym_vpn.gateway_config(), user_agent)
        .map_err(|err| Error::FailedtoSetupGatewayDirectoryClient {
            config: Box::new(nym_vpn.gateway_config()),
            source: err,
        })?;

    let GatewayQueryResult {
        entry_gateways,
        exit_gateways,
    } = gateway_directory_client
        .lookup_described_entry_and_exit_gateways_with_location()
        .await
        .map_err(|err| Error::FailedToLookupGateways { source: err })?;

    // This info would be useful at at least debug level, but it's just so much data that it
    // would be overwhelming
    log::trace!("Got entry gateways {:?}", entry_gateways);
    log::trace!("Got exit gateways {:?}", exit_gateways);

    let (entry_gateway_id, entry_location) = nym_vpn
        .entry_point()
        .lookup_gateway_identity(&entry_gateways)
        .await
        .map_err(|err| Error::FailedToLookupGatewayIdentity { source: err })?;
    let entry_location_str = entry_location.as_deref().unwrap_or("unknown");
    let entry_authenticator_address =
        extract_authenticator(&entry_gateways, entry_gateway_id.to_string())?;

    let (exit_gateway_id, exit_location) = nym_vpn
        .exit_point()
        .lookup_gateway_identity(&exit_gateways)
        .await
        .map_err(|err| Error::FailedToLookupGatewayIdentity { source: err })?;
    let exit_authenticator_address =
        extract_authenticator(&exit_gateways, exit_gateway_id.to_string())?;

    let exit_router_address = extract_router_address(&exit_gateways, exit_gateway_id.to_string())?;
    let exit_location_str = exit_location.as_deref().unwrap_or("unknown");
    let exit_gateway_id = exit_router_address.gateway();
    let auth_addresses =
        AuthAddresses::new(entry_authenticator_address, exit_authenticator_address);

    info!("Using entry gateway: {entry_gateway_id}, location: {entry_location_str}");
    info!("Using exit gateway: {exit_gateway_id}, location: {exit_location_str}");
    info!("Using exit router address {exit_router_address}");

    // Get the IP address of the local LAN gateway
    let default_lan_gateway_ip = routing::LanGatewayIp::get_default_interface()?;
    debug!("default_lan_gateway_ip: {default_lan_gateway_ip}");

    platform::set_listener_status(TunStatus::EstablishingConnection);

    info!("Setting up mixnet client");
    info!("Connecting to mixnet gateway: {entry_gateway_id}");
    let mixnet_client = timeout(
        Duration::from_secs(MIXNET_CLIENT_STARTUP_TIMEOUT_SECS),
        crate::setup_mixnet_client(
            &entry_gateway_id,
            &nym_vpn.data_path(),
            task_manager.subscribe_named("mixnet_client_main"),
            false,
            nym_vpn.enable_two_hop(),
            nym_vpn.mixnet_client_config().enable_poisson_rate,
            nym_vpn
                .mixnet_client_config()
                .disable_background_cover_traffic,
            nym_vpn.mixnet_client_config().enable_credentials_mode,
        ),
    )
    .await
    .map_err(|_| Error::StartMixnetTimeout(MIXNET_CLIENT_STARTUP_TIMEOUT_SECS))??;

    let bandwidth_controller =
        BandwidthController::new(mixnet_client.clone(), task_manager.subscribe());
    tokio::spawn(bandwidth_controller.run());

    let tunnels_setup = match nym_vpn {
        SpecificVpn::Wg(vpn) => {
            setup_wg_tunnel(
                vpn,
                mixnet_client,
                task_manager,
                route_manager,
                gateway_directory_client,
                auth_addresses,
            )
            .await
        }
        SpecificVpn::Mix(vpn) => {
            setup_mix_tunnel(
                vpn,
                mixnet_client,
                task_manager,
                route_manager,
                dns_monitor,
                gateway_directory_client,
                &exit_router_address,
                default_lan_gateway_ip,
            )
            .await
        }
    }?;
    Ok(tunnels_setup)
}<|MERGE_RESOLUTION|>--- conflicted
+++ resolved
@@ -54,11 +54,6 @@
 pub enum AllTunnelsSetup {
     Mix(TunnelSetup<MixTunnelSetup>),
     Wg {
-<<<<<<< HEAD
-        _mixnet_client: SharedMixnetClient,
-=======
-        route_manager: RouteManager,
->>>>>>> be330edd
         entry: TunnelSetup<WgTunnelSetup>,
         exit: TunnelSetup<WgTunnelSetup>,
     },
@@ -132,12 +127,8 @@
 async fn setup_wg_tunnel(
     nym_vpn: &mut NymVpn<WireguardVpn>,
     mixnet_client: SharedMixnetClient,
-<<<<<<< HEAD
     route_manager: &RouteManager,
-=======
     task_manager: &mut TaskManager,
-    route_manager: RouteManager,
->>>>>>> be330edd
     gateway_directory_client: GatewayClient,
     auth_addresses: AuthAddresses,
 ) -> Result<AllTunnelsSetup> {
@@ -241,15 +232,7 @@
         specific_setup: wireguard_waiting_exit,
     };
 
-    Ok(AllTunnelsSetup::Wg {
-<<<<<<< HEAD
-        _mixnet_client: mixnet_client,
-=======
-        route_manager,
->>>>>>> be330edd
-        entry,
-        exit,
-    })
+    Ok(AllTunnelsSetup::Wg { entry, exit })
 }
 
 async fn setup_mix_tunnel(
@@ -387,8 +370,8 @@
             setup_wg_tunnel(
                 vpn,
                 mixnet_client,
+                route_manager,
                 task_manager,
-                route_manager,
                 gateway_directory_client,
                 auth_addresses,
             )
