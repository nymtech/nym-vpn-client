--- conflicted
+++ resolved
@@ -71,14 +71,11 @@
 nym-validator-client.workspace = true
 nym-wireguard-types.workspace = true
 
-<<<<<<< HEAD
-nym-vpn-api-client = { path = "../crates/nym-vpn-api-client" }
-=======
 nym-authenticator-client = { path = "../crates/nym-authenticator-client" }
->>>>>>> 6c73ed63
 nym-connection-monitor = { path = "../crates/nym-connection-monitor" }
 nym-gateway-directory = { path = "../crates/nym-gateway-directory" }
 nym-ip-packet-client = { path = "../crates/nym-ip-packet-client" }
+nym-vpn-api-client = { path = "../crates/nym-vpn-api-client" }
 nym-vpn-store = { path = "../crates/nym-vpn-store" }
 
 [target.'cfg(target_os = "android")'.dependencies]
