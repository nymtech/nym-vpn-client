[workspace]
resolver = "2"
members = [
    "crates/nym-authenticator-client",
    "crates/nym-common",
    "crates/nym-connection-monitor",
    "crates/nym-dbus",
    "crates/nym-dns",
    "crates/nym-gateway-directory",
    "crates/nym-gateway-probe",
    "crates/nym-harbour-master-client",
    "crates/nym-ip-packet-client",
    "crates/nym-routing",
    "crates/nym-vpn-account-controller",
    "crates/nym-vpn-api-client",
    "crates/nym-vpn-cli",
    "crates/nym-vpn-lib",
    "crates/nym-vpn-network-config",
    "crates/nym-vpn-proto",
    "crates/nym-vpn-store",
    "crates/nym-vpnc",
    "crates/nym-vpnd",
    "crates/nym-wg-gateway-client",
    "crates/nym-wg-go",
    "crates/nym-windows",
    "crates/uniffi-bindgen",
]

# For local development
# [patch."https://github.com/nymtech/nym"]
# nym-authenticator-requests = { path = "../../nym/common/authenticator-requests" }
# nym-bandwidth-controller = { path = "../../nym/common/bandwidth-controller" }
# nym-bin-common = { path = "../../nym/common/bin-common" }
# nym-client-core = { path = "../../nym/common/client-core" }
# nym-compact-ecash = { path = "../../nym/common/nym_offline_compact_ecash" }
# nym-config = { path = "../../nym/common/config" }
# nym-contracts-common = { path = "../../nym/common/cosmwasm-smart-contracts/contracts-common" }
# nym-credential-proxy-requests = { path = "../../nym/nym-credential-proxy/nym-credential-proxy-requests" }
# nym-credential-storage = { path = "../../nym/common/credential-storage" }
# nym-credentials = { path = "../../nym/common/credentials" }
# nym-credentials-interface = { path = "../../nym/common/credentials-interface" }
# nym-crypto = { path = "../../nym/common/crypto" }
# nym-ecash-time = { path = "../../nym/common/ecash-time" }
# nym-http-api-client = { path = "../../nym/common/http-api-client" }
# nym-ip-packet-requests = { path = "../../nym/common/ip-packet-requests" }
# nym-node-requests = { path = "../../nym/nym-node/nym-node-requests" }
# nym-pemstore = { path = "../../nym/common/pemstore" }
# nym-sdk = { path = "../../nym/sdk/rust/nym-sdk" }
# nym-task = { path = "../../nym/common/task" }
# nym-topology = { path = "../../nym/common/topology" }
# nym-validator-client = { path = "../../nym/common/client-libs/validator-client" }
# nym-wireguard-types = { path = "../../nym/common/wireguard-types" }

[workspace.package]
<<<<<<< HEAD
version = "1.1.0-dev"
=======
version = "1.0.0-rc.14"
>>>>>>> 1203541b
authors = ["Nym Technologies SA"]
repository = "https://github.com/nymtech/nym-vpn-client"
homepage = "https://nymtech.net"
documentation = "https://nymtech.net"
edition = "2021"
license = "GPL-3.0-only"

[workspace.dependencies]
anyhow = "1.0.93"
async-trait = "0.1.83"
backon = "1.2"
base64 = "0.22"
base64-url = "3.0.0"
bincode = "1.3.3"
bip39 = "2.1"
bs58 = "0.5.1"
bytes = "1.8"
chrono = "0.4.38"
clap = "4.5"
dbus = "0.9"
dirs = "5.0.1"
duct = "0.13"
futures = "0.3.31"
hex = "0.4"
hickory-resolver = "0.24.1"
http = "0.2.12"                                                                                       # version compatible with tonic
ipnetwork = "0.16"
itertools = "0.13.0"
lazy_static = "1.5.0"
libc = "0.2"
log = "0.4.22"
maplit = "1.0.2"
netdev = "0.29.0"
nix = "0.29"
parity-tokio-ipc = "0.9.0"
parking_lot = "0.12"
pnet_packet = "0.35.0"
prost = "0.12.6"
prost-types = "0.12.6"
rand = "0.8.5"
rand_chacha = "0.3.1"
reqwest = { version = "0.11.27", default-features = false }
rust2go = "0.3.16"
semver = "1.0.23"
serde = "1.0"
serde_json = "1.0"
sha2 = "0.10"
si-scale = "0.2.3"
signature = "2.2.0"
strum = "0.26"
strum_macros = "0.26"
sysinfo = "0.31"
system-configuration = "0.6"
tap = "1.0.1"
tempfile = "3.14"
thiserror = "1.0.65"
time = "0.3.36"
tokio = { version = "1.41" }
tokio-stream = "0.1.15"
tokio-util = { version = "0.7.11", features = ["codec"] }
toml = "0.8"
tonic = "0.11.0"
tonic-build = "0.11.0"
tonic-health = "0.11.0"
tonic-reflection = { version = "0.11.0", features = ["server"] }
tower = "0.4.13"
tower-http = { version = "0.5.2", features = ["cors"] }
tracing = "0.1"
tracing-appender = "0.2.3"
tracing-subscriber = { version = "0.3", features = ["env-filter"] }
tun = { version = "0.6.1", features = ["async"] }
uniffi = { version = "0.27.3", features = ["cli"] }
url = "2.5"
uuid = "1.11"
vergen = { version = "8.3.1", default-features = false }
windows-sys = "0.52"
x25519-dalek = "2.0"
zeroize = "1.6.0"

nym-authenticator-requests = { git = "https://github.com/nymtech/nym", branch = "develop" }
nym-bandwidth-controller = { git = "https://github.com/nymtech/nym", branch = "develop" }
nym-bin-common = { git = "https://github.com/nymtech/nym", branch = "develop" }
nym-client-core = { git = "https://github.com/nymtech/nym", branch = "develop" }
nym-compact-ecash = { git = "https://github.com/nymtech/nym", branch = "develop" }
nym-config = { git = "https://github.com/nymtech/nym", branch = "develop" }
nym-contracts-common = { git = "https://github.com/nymtech/nym", branch = "develop" }
nym-credential-proxy-requests = { git = "https://github.com/nymtech/nym", branch = "develop" }
nym-credential-storage = { git = "https://github.com/nymtech/nym", branch = "develop" }
nym-credentials = { git = "https://github.com/nymtech/nym", branch = "develop" }
nym-credentials-interface = { git = "https://github.com/nymtech/nym", branch = "develop" }
nym-crypto = { git = "https://github.com/nymtech/nym", branch = "develop" }
nym-ecash-time = { git = "https://github.com/nymtech/nym", branch = "develop" }
nym-http-api-client = { git = "https://github.com/nymtech/nym", branch = "develop" }
nym-ip-packet-requests = { git = "https://github.com/nymtech/nym", branch = "develop" }
nym-node-requests = { git = "https://github.com/nymtech/nym", branch = "develop" }
nym-pemstore = { git = "https://github.com/nymtech/nym", branch = "develop" }
nym-service-provider-requests-common = { git = "https://github.com/nymtech/nym", branch = "develop" }
nym-sdk = { git = "https://github.com/nymtech/nym", branch = "develop" }
nym-statistics-common = { git = "https://github.com/nymtech/nym", branch = "develop" }
nym-task = { git = "https://github.com/nymtech/nym", branch = "develop" }
nym-topology = { git = "https://github.com/nymtech/nym", branch = "develop" }
nym-validator-client = { git = "https://github.com/nymtech/nym", branch = "develop" }
nym-wireguard-types = { git = "https://github.com/nymtech/nym", branch = "develop" }<|MERGE_RESOLUTION|>--- conflicted
+++ resolved
@@ -52,11 +52,7 @@
 # nym-wireguard-types = { path = "../../nym/common/wireguard-types" }
 
 [workspace.package]
-<<<<<<< HEAD
 version = "1.1.0-dev"
-=======
-version = "1.0.0-rc.14"
->>>>>>> 1203541b
 authors = ["Nym Technologies SA"]
 repository = "https://github.com/nymtech/nym-vpn-client"
 homepage = "https://nymtech.net"
