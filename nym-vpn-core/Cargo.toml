[workspace]
resolver = "2"
members = [
    "crates/nym-authenticator-client",
    "crates/nym-common",
    "crates/nym-connection-monitor",
    "crates/nym-dbus",
    "crates/nym-dns",
    "crates/nym-gateway-directory",
    "crates/nym-gateway-probe",
    "crates/nym-harbour-master-client",
    "crates/nym-ip-packet-client",
    "crates/nym-routing",
    "crates/nym-vpn-account-controller",
    "crates/nym-vpn-api-client",
    "crates/nym-vpn-cli",
    "crates/nym-vpn-lib",
    "crates/nym-vpn-network-config",
    "crates/nym-vpn-proto",
    "crates/nym-vpn-store",
    "crates/nym-vpnc",
    "crates/nym-vpnd",
    "crates/nym-wg-gateway-client",
    "crates/nym-wg-go",
    "crates/nym-windows",
    "crates/uniffi-bindgen",
]

# For local development
# [patch."https://github.com/nymtech/nym"]
# nym-authenticator-requests = { path = "../../nym/common/authenticator-requests" }
# nym-bandwidth-controller = { path = "../../nym/common/bandwidth-controller" }
# nym-bin-common = { path = "../../nym/common/bin-common" }
# nym-client-core = { path = "../../nym/common/client-core" }
# nym-compact-ecash = { path = "../../nym/common/nym_offline_compact_ecash" }
# nym-config = { path = "../../nym/common/config" }
# nym-contracts-common = { path = "../../nym/common/cosmwasm-smart-contracts/contracts-common" }
# nym-credential-proxy-requests = { path = "../../nym/nym-credential-proxy/nym-credential-proxy-requests" }
# nym-credential-storage = { path = "../../nym/common/credential-storage" }
# nym-credentials = { path = "../../nym/common/credentials" }
# nym-credentials-interface = { path = "../../nym/common/credentials-interface" }
# nym-crypto = { path = "../../nym/common/crypto" }
# nym-ecash-time = { path = "../../nym/common/ecash-time" }
# nym-http-api-client = { path = "../../nym/common/http-api-client" }
# nym-ip-packet-requests = { path = "../../nym/common/ip-packet-requests" }
# nym-node-requests = { path = "../../nym/nym-node/nym-node-requests" }
# nym-pemstore = { path = "../../nym/common/pemstore" }
# nym-sdk = { path = "../../nym/sdk/rust/nym-sdk" }
# nym-task = { path = "../../nym/common/task" }
# nym-topology = { path = "../../nym/common/topology" }
# nym-validator-client = { path = "../../nym/common/client-libs/validator-client" }
# nym-wireguard-types = { path = "../../nym/common/wireguard-types" }

[workspace.package]
<<<<<<< HEAD
version = "1.1.0-dev"
=======
version = "1.0.0-rc.5"
>>>>>>> f7bf6752
authors = ["Nym Technologies SA"]
repository = "https://github.com/nymtech/nym-vpn-client"
homepage = "https://nymtech.net"
documentation = "https://nymtech.net"
edition = "2021"
license = "GPL-3.0-only"

[workspace.dependencies]
anyhow = "1.0.93"
async-trait = "0.1.83"
backon = "1.2"
base64 = "0.22"
base64-url = "3.0.0"
bincode = "1.3.3"
bip39 = "2.1"
bs58 = "0.5.1"
bytes = "1.8"
chrono = "0.4.38"
clap = "4.5"
dbus = "0.9"
dirs = "5.0.1"
duct = "0.13"
futures = "0.3.31"
hex = "0.4"
hickory-resolver = "0.24.1"
http = "0.2.12"                                                                                       # version compatible with tonic
ipnetwork = "0.16"
itertools = "0.13.0"
lazy_static = "1.5.0"
libc = "0.2"
log = "0.4.22"
maplit = "1.0.2"
netdev = "0.29.0"
nix = "0.29"
parity-tokio-ipc = "0.9.0"
parking_lot = "0.12"
pnet_packet = "0.35.0"
prost = "0.12.6"
prost-types = "0.12.6"
rand = "0.8.5"
rand_chacha = "0.3.1"
reqwest = { version = "0.11.27", default-features = false }
rust2go = "0.3.16"
serde = "1.0"
serde_json = "1.0"
sha2 = "0.10"
si-scale = "0.2.3"
signature = "2.2.0"
strum = "0.26"
strum_macros = "0.26"
sysinfo = "0.31"
system-configuration = "0.6"
tap = "1.0.1"
tempfile = "3.13"
thiserror = "1.0.65"
time = "0.3.36"
tokio = { version = "1.41" }
tokio-stream = "0.1.15"
tokio-util = { version = "0.7.11", features = ["codec"] }
toml = "0.8"
tonic = "0.11.0"
tonic-build = "0.11.0"
tonic-health = "0.11.0"
tonic-reflection = { version = "0.11.0", features = ["server"] }
tower = "0.4.13"
tower-http = { version = "0.5.2", features = ["cors"] }
tracing = "0.1"
tracing-appender = "0.2.3"
tracing-subscriber = { version = "0.3", features = ["env-filter"] }
tun = { version = "0.6.1", features = ["async"] }
uniffi = { version = "0.27.3", features = ["cli"] }
url = "2.5"
uuid = "1.11"
vergen = { version = "8.3.1", default-features = false }
windows-sys = "0.52"
x25519-dalek = "2.0"
zeroize = "1.6.0"
<<<<<<< HEAD
nym-authenticator-requests = { git = "https://github.com/nymtech/nym", branch = "develop" }
nym-bandwidth-controller = { git = "https://github.com/nymtech/nym", branch = "develop" }
nym-bin-common = { git = "https://github.com/nymtech/nym", branch = "develop" }
nym-client-core = { git = "https://github.com/nymtech/nym", branch = "develop" }
nym-compact-ecash = { git = "https://github.com/nymtech/nym", branch = "develop" }
nym-config = { git = "https://github.com/nymtech/nym", branch = "develop" }
nym-contracts-common = { git = "https://github.com/nymtech/nym", branch = "develop" }
nym-credential-proxy-requests = { git = "https://github.com/nymtech/nym", branch = "develop" }
nym-credential-storage = { git = "https://github.com/nymtech/nym", branch = "develop" }
nym-credentials = { git = "https://github.com/nymtech/nym", branch = "develop" }
nym-credentials-interface = { git = "https://github.com/nymtech/nym", branch = "develop" }
nym-crypto = { git = "https://github.com/nymtech/nym", branch = "develop" }
nym-ecash-time = { git = "https://github.com/nymtech/nym", branch = "develop" }
nym-http-api-client = { git = "https://github.com/nymtech/nym", branch = "develop" }
nym-ip-packet-requests = { git = "https://github.com/nymtech/nym", branch = "develop" }
nym-node-requests = { git = "https://github.com/nymtech/nym", branch = "develop" }
nym-pemstore = { git = "https://github.com/nymtech/nym", branch = "develop" }
nym-service-provider-requests-common = { git = "https://github.com/nymtech/nym", branch = "develop" }
nym-sdk = { git = "https://github.com/nymtech/nym", branch = "develop" }
nym-statistics-common = { git = "https://github.com/nymtech/nym", branch = "develop" }
nym-task = { git = "https://github.com/nymtech/nym", branch = "develop" }
nym-topology = { git = "https://github.com/nymtech/nym", branch = "develop" }
nym-validator-client = { git = "https://github.com/nymtech/nym", branch = "develop" }
nym-wireguard-types = { git = "https://github.com/nymtech/nym", branch = "develop" }
=======

nym-authenticator-requests = { git = "https://github.com/nymtech/nym", branch = "release/2024.13-magura" }
nym-bandwidth-controller = { git = "https://github.com/nymtech/nym", branch = "release/2024.13-magura" }
nym-bin-common = { git = "https://github.com/nymtech/nym", branch = "release/2024.13-magura" }
nym-client-core = { git = "https://github.com/nymtech/nym", branch = "release/2024.13-magura" }
nym-compact-ecash = { git = "https://github.com/nymtech/nym", branch = "release/2024.13-magura" }
nym-config = { git = "https://github.com/nymtech/nym", branch = "release/2024.13-magura" }
nym-contracts-common = { git = "https://github.com/nymtech/nym", branch = "release/2024.13-magura" }
nym-credential-proxy-requests = { git = "https://github.com/nymtech/nym", branch = "release/2024.13-magura" }
nym-credential-storage = { git = "https://github.com/nymtech/nym", branch = "release/2024.13-magura" }
nym-credentials = { git = "https://github.com/nymtech/nym", branch = "release/2024.13-magura" }
nym-credentials-interface = { git = "https://github.com/nymtech/nym", branch = "release/2024.13-magura" }
nym-crypto = { git = "https://github.com/nymtech/nym", branch = "release/2024.13-magura" }
nym-ecash-time = { git = "https://github.com/nymtech/nym", branch = "release/2024.13-magura" }
nym-http-api-client = { git = "https://github.com/nymtech/nym", branch = "release/2024.13-magura" }
nym-ip-packet-requests = { git = "https://github.com/nymtech/nym", branch = "release/2024.13-magura" }
nym-node-requests = { git = "https://github.com/nymtech/nym", branch = "release/2024.13-magura" }
nym-pemstore = { git = "https://github.com/nymtech/nym", branch = "release/2024.13-magura" }
nym-service-provider-requests-common = { git = "https://github.com/nymtech/nym", branch = "release/2024.13-magura" }
nym-sdk = { git = "https://github.com/nymtech/nym", branch = "release/2024.13-magura" }
nym-task = { git = "https://github.com/nymtech/nym", branch = "release/2024.13-magura" }
nym-topology = { git = "https://github.com/nymtech/nym", branch = "release/2024.13-magura" }
nym-validator-client = { git = "https://github.com/nymtech/nym", branch = "release/2024.13-magura" }
nym-wireguard-types = { git = "https://github.com/nymtech/nym", branch = "release/2024.13-magura" }
>>>>>>> f7bf6752
<|MERGE_RESOLUTION|>--- conflicted
+++ resolved
@@ -52,11 +52,7 @@
 # nym-wireguard-types = { path = "../../nym/common/wireguard-types" }
 
 [workspace.package]
-<<<<<<< HEAD
 version = "1.1.0-dev"
-=======
-version = "1.0.0-rc.5"
->>>>>>> f7bf6752
 authors = ["Nym Technologies SA"]
 repository = "https://github.com/nymtech/nym-vpn-client"
 homepage = "https://nymtech.net"
@@ -134,7 +130,7 @@
 windows-sys = "0.52"
 x25519-dalek = "2.0"
 zeroize = "1.6.0"
-<<<<<<< HEAD
+
 nym-authenticator-requests = { git = "https://github.com/nymtech/nym", branch = "develop" }
 nym-bandwidth-controller = { git = "https://github.com/nymtech/nym", branch = "develop" }
 nym-bin-common = { git = "https://github.com/nymtech/nym", branch = "develop" }
@@ -158,30 +154,4 @@
 nym-task = { git = "https://github.com/nymtech/nym", branch = "develop" }
 nym-topology = { git = "https://github.com/nymtech/nym", branch = "develop" }
 nym-validator-client = { git = "https://github.com/nymtech/nym", branch = "develop" }
-nym-wireguard-types = { git = "https://github.com/nymtech/nym", branch = "develop" }
-=======
-
-nym-authenticator-requests = { git = "https://github.com/nymtech/nym", branch = "release/2024.13-magura" }
-nym-bandwidth-controller = { git = "https://github.com/nymtech/nym", branch = "release/2024.13-magura" }
-nym-bin-common = { git = "https://github.com/nymtech/nym", branch = "release/2024.13-magura" }
-nym-client-core = { git = "https://github.com/nymtech/nym", branch = "release/2024.13-magura" }
-nym-compact-ecash = { git = "https://github.com/nymtech/nym", branch = "release/2024.13-magura" }
-nym-config = { git = "https://github.com/nymtech/nym", branch = "release/2024.13-magura" }
-nym-contracts-common = { git = "https://github.com/nymtech/nym", branch = "release/2024.13-magura" }
-nym-credential-proxy-requests = { git = "https://github.com/nymtech/nym", branch = "release/2024.13-magura" }
-nym-credential-storage = { git = "https://github.com/nymtech/nym", branch = "release/2024.13-magura" }
-nym-credentials = { git = "https://github.com/nymtech/nym", branch = "release/2024.13-magura" }
-nym-credentials-interface = { git = "https://github.com/nymtech/nym", branch = "release/2024.13-magura" }
-nym-crypto = { git = "https://github.com/nymtech/nym", branch = "release/2024.13-magura" }
-nym-ecash-time = { git = "https://github.com/nymtech/nym", branch = "release/2024.13-magura" }
-nym-http-api-client = { git = "https://github.com/nymtech/nym", branch = "release/2024.13-magura" }
-nym-ip-packet-requests = { git = "https://github.com/nymtech/nym", branch = "release/2024.13-magura" }
-nym-node-requests = { git = "https://github.com/nymtech/nym", branch = "release/2024.13-magura" }
-nym-pemstore = { git = "https://github.com/nymtech/nym", branch = "release/2024.13-magura" }
-nym-service-provider-requests-common = { git = "https://github.com/nymtech/nym", branch = "release/2024.13-magura" }
-nym-sdk = { git = "https://github.com/nymtech/nym", branch = "release/2024.13-magura" }
-nym-task = { git = "https://github.com/nymtech/nym", branch = "release/2024.13-magura" }
-nym-topology = { git = "https://github.com/nymtech/nym", branch = "release/2024.13-magura" }
-nym-validator-client = { git = "https://github.com/nymtech/nym", branch = "release/2024.13-magura" }
-nym-wireguard-types = { git = "https://github.com/nymtech/nym", branch = "release/2024.13-magura" }
->>>>>>> f7bf6752
+nym-wireguard-types = { git = "https://github.com/nymtech/nym", branch = "develop" }