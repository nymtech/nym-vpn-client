[workspace]
resolver = "2"
members = [
    "crates/nym-authenticator-client",
    "crates/nym-connection-monitor",
    "crates/nym-gateway-directory",
    "crates/nym-gateway-probe",
    "crates/nym-harbour-master-client",
    "crates/nym-ip-packet-client",
    "crates/nym-vpn-api-client",
    "crates/nym-vpn-proto",
    "crates/nym-vpn-store",
    "nym-vpn-cli",
    "nym-vpn-lib",
    "nym-vpnc",
    "nym-vpnd",
]

# For local development
# [patch."https://github.com/nymtech/nym"]
# nym-authenticator-requests = { path = "../../nym/common/authenticator-requests" }
# nym-bandwidth-controller = { path = "../../nym/common/bandwidth-controller" }
# nym-bin-common = { path = "../../nym/common/bin-common" }
# nym-client-core = { path = "../../nym/common/client-core" }
# nym-config = { path = "../../nym/common/config" }
# nym-credential-storage = { path = "../../nym/common/credential-storage" }
# nym-credentials = { path = "../../nym/common/credentials" }
# nym-crypto = { path = "../../nym/common/crypto" }
# nym-explorer-client = { path = "../../nym/explorer-api/explorer-client" }
# nym-http-api-client = { path = "../../nym/common/http-api-client" }
# nym-id = { path = "../../nym/common/nym-id" }
# nym-ip-packet-requests = { path = "../../nym/common/ip-packet-requests" }
# nym-node-requests = { path = "../../nym/nym-node/nym-node-requests" }
# nym-pemstore = { path = "../../nym/common/nym-pemstore" }
# nym-sdk = { path = "../../nym/sdk/rust/nym-sdk" }
# nym-task = { path = "../../nym/common/task" }
# nym-topology = { path = "../../nym/common/topology" }
# nym-validator-client = { path = "../../nym/common/client-libs/validator-client" }
# nym-wireguard-types = { path = "../../nym/common/wireguard-types" }

[workspace.package]
authors = ["Nym Technologies SA"]
repository = "https://github.com/nymtech/nym-vpn-client"
homepage = "https://nymtech.net"
documentation = "https://nymtech.net"
edition = "2021"
license = "GPL-3.0-only"

[workspace.dependencies]
anyhow = "1.0.86"
async-trait = "0.1.80"
axum = { version = "0.7.5" }
axum-server = { version = "0.6.0", features = ["tls-rustls"] }
bincode = "1.3.3"
bs58 = "0.5.1"
bytes = "1.6"
chrono = "0.4.38"
clap = "4.5.8"
dirs = "5.0.1"
futures = "0.3.30"
hickory-resolver = "0.24.1"
http = "0.2.12"                                                     # version compatible with tonic
ipnetwork = "0.16"
itertools = "0.13.0"
lazy_static = "1.5.0"
log = "0.4.22"
maplit = "1.0.2"
netdev = "0.29.0"
parity-tokio-ipc = "0.9.0"
pnet_packet = "0.35.0"
prost = "0.12.6"
prost-types = "0.12.6"
rand = "0.8.5"
rand_chacha = "0.3.1"
reqwest = { version = "0.11.27", default-features = false }
serde = "1.0.203"
serde_json = "1.0.120"
signature = "2.2.0"
tap = "1.0.1"
thiserror = "1.0.61"
time = "0.3.36"
tokio = { version = "1.38" }
tokio-stream = "0.1.15"
tokio-util = { version = "0.7.11", features = ["codec"] }
toml = "0.8.14"
tonic = "0.11.0"
tonic-build = "0.11.0"
tonic-health = "0.11.0"
tonic-reflection = { version = "0.11.0", features = ["server"] }
tower = "0.4.13"
tower-http = { version = "0.5.2", features = ["cors"] }
tracing = "0.1"
tracing-subscriber = { version = "0.3", features = ["env-filter"] }
tun2 = { version = "2.0.1", features = ["async"] }
uniffi = { version = "0.27.3", features = ["cli"] }
url = "2.5"
vergen = { version = "8.3.1", default-features = false }
zeroize = "1.6.0"

<<<<<<< HEAD
nym-authenticator-requests = { git = "https://github.com/nymtech/nym", rev = "453c8facbec549ac48d4c73cbf00f35249300154" }
nym-bandwidth-controller = { git = "https://github.com/nymtech/nym", rev = "453c8facbec549ac48d4c73cbf00f35249300154" }
nym-bin-common = { git = "https://github.com/nymtech/nym", rev = "453c8facbec549ac48d4c73cbf00f35249300154" }
nym-client-core = { git = "https://github.com/nymtech/nym", rev = "453c8facbec549ac48d4c73cbf00f35249300154" }
nym-config = { git = "https://github.com/nymtech/nym", rev = "453c8facbec549ac48d4c73cbf00f35249300154" }
nym-credential-storage = { git = "https://github.com/nymtech/nym", rev = "453c8facbec549ac48d4c73cbf00f35249300154" }
nym-credentials = { git = "https://github.com/nymtech/nym", rev = "453c8facbec549ac48d4c73cbf00f35249300154" }
nym-crypto = { git = "https://github.com/nymtech/nym", rev = "453c8facbec549ac48d4c73cbf00f35249300154" }
nym-explorer-client = { git = "https://github.com/nymtech/nym", rev = "453c8facbec549ac48d4c73cbf00f35249300154" }
nym-http-api-client = { git = "https://github.com/nymtech/nym", rev = "453c8facbec549ac48d4c73cbf00f35249300154" }
nym-id = { git = "https://github.com/nymtech/nym", rev = "453c8facbec549ac48d4c73cbf00f35249300154" }
nym-ip-packet-requests = { git = "https://github.com/nymtech/nym", rev = "453c8facbec549ac48d4c73cbf00f35249300154" }
nym-node-requests = { git = "https://github.com/nymtech/nym", rev = "453c8facbec549ac48d4c73cbf00f35249300154" }
nym-pemstore = { git = "https://github.com/nymtech/nym", rev = "453c8facbec549ac48d4c73cbf00f35249300154" }
nym-sdk = { git = "https://github.com/nymtech/nym", rev = "453c8facbec549ac48d4c73cbf00f35249300154" }
nym-task = { git = "https://github.com/nymtech/nym", rev = "453c8facbec549ac48d4c73cbf00f35249300154" }
nym-topology = { git = "https://github.com/nymtech/nym", rev = "453c8facbec549ac48d4c73cbf00f35249300154" }
nym-validator-client = { git = "https://github.com/nymtech/nym", rev = "453c8facbec549ac48d4c73cbf00f35249300154" }
nym-wireguard-types = { git = "https://github.com/nymtech/nym", rev = "453c8facbec549ac48d4c73cbf00f35249300154" }
=======
nym-authenticator-requests = { git = "https://github.com/nymtech/nym", rev = "f86050d" }
nym-bandwidth-controller = { git = "https://github.com/nymtech/nym", rev = "f86050d" }
nym-bin-common = { git = "https://github.com/nymtech/nym", rev = "f86050d" }
nym-client-core = { git = "https://github.com/nymtech/nym", rev = "f86050d" }
nym-config = { git = "https://github.com/nymtech/nym", rev = "f86050d" }
nym-credential-storage = { git = "https://github.com/nymtech/nym", rev = "f86050d" }
nym-credentials = { git = "https://github.com/nymtech/nym", rev = "f86050d" }
nym-crypto = { git = "https://github.com/nymtech/nym", rev = "f86050d" }
nym-explorer-client = { git = "https://github.com/nymtech/nym", rev = "f86050d" }
nym-http-api-client = { git = "https://github.com/nymtech/nym", rev = "f86050d" }
nym-id = { git = "https://github.com/nymtech/nym", rev = "f86050d" }
nym-ip-packet-requests = { git = "https://github.com/nymtech/nym", rev = "f86050d" }
nym-node-requests = { git = "https://github.com/nymtech/nym", rev = "f86050d" }
nym-pemstore = { git = "https://github.com/nymtech/nym", rev = "f86050d" }
nym-sdk = { git = "https://github.com/nymtech/nym", rev = "f86050d" }
nym-task = { git = "https://github.com/nymtech/nym", rev = "f86050d" }
nym-topology = { git = "https://github.com/nymtech/nym", rev = "f86050d" }
nym-validator-client = { git = "https://github.com/nymtech/nym", rev = "f86050d" }
nym-wireguard-types = { git = "https://github.com/nymtech/nym", rev = "f86050d" }
>>>>>>> 4dfd73a8
<|MERGE_RESOLUTION|>--- conflicted
+++ resolved
@@ -47,6 +47,8 @@
 license = "GPL-3.0-only"
 
 [workspace.dependencies]
+
+
 anyhow = "1.0.86"
 async-trait = "0.1.80"
 axum = { version = "0.7.5" }
@@ -97,44 +99,22 @@
 vergen = { version = "8.3.1", default-features = false }
 zeroize = "1.6.0"
 
-<<<<<<< HEAD
-nym-authenticator-requests = { git = "https://github.com/nymtech/nym", rev = "453c8facbec549ac48d4c73cbf00f35249300154" }
-nym-bandwidth-controller = { git = "https://github.com/nymtech/nym", rev = "453c8facbec549ac48d4c73cbf00f35249300154" }
-nym-bin-common = { git = "https://github.com/nymtech/nym", rev = "453c8facbec549ac48d4c73cbf00f35249300154" }
-nym-client-core = { git = "https://github.com/nymtech/nym", rev = "453c8facbec549ac48d4c73cbf00f35249300154" }
-nym-config = { git = "https://github.com/nymtech/nym", rev = "453c8facbec549ac48d4c73cbf00f35249300154" }
-nym-credential-storage = { git = "https://github.com/nymtech/nym", rev = "453c8facbec549ac48d4c73cbf00f35249300154" }
-nym-credentials = { git = "https://github.com/nymtech/nym", rev = "453c8facbec549ac48d4c73cbf00f35249300154" }
-nym-crypto = { git = "https://github.com/nymtech/nym", rev = "453c8facbec549ac48d4c73cbf00f35249300154" }
-nym-explorer-client = { git = "https://github.com/nymtech/nym", rev = "453c8facbec549ac48d4c73cbf00f35249300154" }
-nym-http-api-client = { git = "https://github.com/nymtech/nym", rev = "453c8facbec549ac48d4c73cbf00f35249300154" }
-nym-id = { git = "https://github.com/nymtech/nym", rev = "453c8facbec549ac48d4c73cbf00f35249300154" }
-nym-ip-packet-requests = { git = "https://github.com/nymtech/nym", rev = "453c8facbec549ac48d4c73cbf00f35249300154" }
-nym-node-requests = { git = "https://github.com/nymtech/nym", rev = "453c8facbec549ac48d4c73cbf00f35249300154" }
-nym-pemstore = { git = "https://github.com/nymtech/nym", rev = "453c8facbec549ac48d4c73cbf00f35249300154" }
-nym-sdk = { git = "https://github.com/nymtech/nym", rev = "453c8facbec549ac48d4c73cbf00f35249300154" }
-nym-task = { git = "https://github.com/nymtech/nym", rev = "453c8facbec549ac48d4c73cbf00f35249300154" }
-nym-topology = { git = "https://github.com/nymtech/nym", rev = "453c8facbec549ac48d4c73cbf00f35249300154" }
-nym-validator-client = { git = "https://github.com/nymtech/nym", rev = "453c8facbec549ac48d4c73cbf00f35249300154" }
-nym-wireguard-types = { git = "https://github.com/nymtech/nym", rev = "453c8facbec549ac48d4c73cbf00f35249300154" }
-=======
-nym-authenticator-requests = { git = "https://github.com/nymtech/nym", rev = "f86050d" }
-nym-bandwidth-controller = { git = "https://github.com/nymtech/nym", rev = "f86050d" }
-nym-bin-common = { git = "https://github.com/nymtech/nym", rev = "f86050d" }
-nym-client-core = { git = "https://github.com/nymtech/nym", rev = "f86050d" }
-nym-config = { git = "https://github.com/nymtech/nym", rev = "f86050d" }
-nym-credential-storage = { git = "https://github.com/nymtech/nym", rev = "f86050d" }
-nym-credentials = { git = "https://github.com/nymtech/nym", rev = "f86050d" }
-nym-crypto = { git = "https://github.com/nymtech/nym", rev = "f86050d" }
-nym-explorer-client = { git = "https://github.com/nymtech/nym", rev = "f86050d" }
-nym-http-api-client = { git = "https://github.com/nymtech/nym", rev = "f86050d" }
-nym-id = { git = "https://github.com/nymtech/nym", rev = "f86050d" }
-nym-ip-packet-requests = { git = "https://github.com/nymtech/nym", rev = "f86050d" }
-nym-node-requests = { git = "https://github.com/nymtech/nym", rev = "f86050d" }
-nym-pemstore = { git = "https://github.com/nymtech/nym", rev = "f86050d" }
-nym-sdk = { git = "https://github.com/nymtech/nym", rev = "f86050d" }
-nym-task = { git = "https://github.com/nymtech/nym", rev = "f86050d" }
-nym-topology = { git = "https://github.com/nymtech/nym", rev = "f86050d" }
-nym-validator-client = { git = "https://github.com/nymtech/nym", rev = "f86050d" }
-nym-wireguard-types = { git = "https://github.com/nymtech/nym", rev = "f86050d" }
->>>>>>> 4dfd73a8
+nym-authenticator-requests = { git = "https://github.com/nymtech/nym", rev = "f06f7e761333c1b9c865ae9704cee23c4515b82f" }
+nym-bandwidth-controller = { git = "https://github.com/nymtech/nym", rev = "f06f7e761333c1b9c865ae9704cee23c4515b82f" }
+nym-bin-common = { git = "https://github.com/nymtech/nym", rev = "f06f7e761333c1b9c865ae9704cee23c4515b82f" }
+nym-client-core = { git = "https://github.com/nymtech/nym", rev = "f06f7e761333c1b9c865ae9704cee23c4515b82f" }
+nym-config = { git = "https://github.com/nymtech/nym", rev = "f06f7e761333c1b9c865ae9704cee23c4515b82f" }
+nym-credential-storage = { git = "https://github.com/nymtech/nym", rev = "f06f7e761333c1b9c865ae9704cee23c4515b82f" }
+nym-credentials = { git = "https://github.com/nymtech/nym", rev = "f06f7e761333c1b9c865ae9704cee23c4515b82f" }
+nym-crypto = { git = "https://github.com/nymtech/nym", rev = "f06f7e761333c1b9c865ae9704cee23c4515b82f" }
+nym-explorer-client = { git = "https://github.com/nymtech/nym", rev = "f06f7e761333c1b9c865ae9704cee23c4515b82f" }
+nym-http-api-client = { git = "https://github.com/nymtech/nym", rev = "f06f7e761333c1b9c865ae9704cee23c4515b82f" }
+nym-id = { git = "https://github.com/nymtech/nym", rev = "f06f7e761333c1b9c865ae9704cee23c4515b82f" }
+nym-ip-packet-requests = { git = "https://github.com/nymtech/nym", rev = "f06f7e761333c1b9c865ae9704cee23c4515b82f" }
+nym-node-requests = { git = "https://github.com/nymtech/nym", rev = "f06f7e761333c1b9c865ae9704cee23c4515b82f" }
+nym-pemstore = { git = "https://github.com/nymtech/nym", rev = "f06f7e761333c1b9c865ae9704cee23c4515b82f" }
+nym-sdk = { git = "https://github.com/nymtech/nym", rev = "f06f7e761333c1b9c865ae9704cee23c4515b82f" }
+nym-task = { git = "https://github.com/nymtech/nym", rev = "f06f7e761333c1b9c865ae9704cee23c4515b82f" }
+nym-topology = { git = "https://github.com/nymtech/nym", rev = "f06f7e761333c1b9c865ae9704cee23c4515b82f" }
+nym-validator-client = { git = "https://github.com/nymtech/nym", rev = "f06f7e761333c1b9c865ae9704cee23c4515b82f" }
+nym-wireguard-types = { git = "https://github.com/nymtech/nym", rev = "f06f7e761333c1b9c865ae9704cee23c4515b82f" }