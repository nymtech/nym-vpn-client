[workspace]
resolver = "2"
members = [
    "crates/nym-authenticator-client",
    "crates/nym-connection-monitor",
    "crates/nym-gateway-directory",
    "crates/nym-gateway-probe",
    "crates/nym-harbour-master-client",
    "crates/nym-ip-packet-client",
    "crates/nym-vpn-api-client",
    "crates/nym-vpn-proto",
    "nym-vpn-cli",
    "nym-vpn-lib",
    "nym-vpnc",
    "nym-vpnd",
]

# For local development
# [patch."https://github.com/nymtech/nym"]
# nym-bandwidth-controller = { path = "../../nym/common/bandwidth-controller" }
# nym-bin-common = { path = "../../nym/common/bin-common" }
# nym-client-core = { path = "../../nym/common/client-core" }
# nym-config = { path = "../../nym/common/config" }
# nym-credential-storage = { path = "../../nym/common/credential-storage" }
# nym-credentials = { path = "../../nym/common/credentials" }
# nym-crypto = { path = "../../nym/common/crypto" }
# nym-explorer-client = { path = "../../nym/explorer-api/explorer-client" }
# nym-http-api-client = { path = "../../nym/common/http-api-client" }
# nym-id = { path = "../../nym/common/nym-id" }
# nym-ip-packet-requests = { path = "../../nym/common/ip-packet-requests" }
# nym-node-requests = { path = "../../nym/nym-node/nym-node-requests" }
# nym-sdk = { path = "../../nym/sdk/rust/nym-sdk" }
# nym-task = { path = "../../nym/common/task" }
# nym-topology = { path = "../../nym/common/topology" }
# nym-validator-client = { path = "../../nym/common/client-libs/validator-client" }
# nym-wireguard-types = { path = "../../nym/common/wireguard-types" }

[workspace.package]
authors = ["Nym Technologies SA"]
repository = "https://github.com/nymtech/nym-vpn-client"
homepage = "https://nymtech.net"
documentation = "https://nymtech.net"
edition = "2021"
license = "GPL-3.0-only"

[workspace.dependencies]
anyhow = "1.0.86"
async-trait = "0.1.80"
axum = { version = "0.7.5" }
axum-server = { version = "0.6.0", features = ["tls-rustls"] }
bincode = "1.3.3"
bs58 = "0.5.1"
bytes = "1.6"
chrono = "0.4.38"
clap = "4.5.8"
dirs = "5.0.1"
futures = "0.3.30"
hickory-resolver = "0.24.1"
http = "0.2.12" # version compatible with tonic
ipnetwork = "0.16"
itertools = "0.13.0"
lazy_static = "1.5.0"
log = "0.4.22"
maplit = "1.0.2"
netdev = "0.29.0"
parity-tokio-ipc = "0.9.0"
pnet_packet = "0.35.0"
prost = "0.12.6"
prost-types = "0.12.6"
rand = "0.8.5"
reqwest = { version = "0.11.27", default-features = false }
serde = "1.0.203"
serde_json = "1.0.120"
signature = "2.2.0"
tap = "1.0.1"
thiserror = "1.0.61"
time = "0.3.36"
tokio = { version = "1.38" }
tokio-stream = "0.1.15"
tokio-util = { version = "0.7.11", features = ["codec"] }
toml = "0.8.14"
tonic = "0.11.0"
tonic-build = "0.11.0"
tonic-health = "0.11.0"
tonic-reflection = { version = "0.11.0", features = ["server"] }
tower = "0.4.13"
tower-http = { version = "0.5.2", features = ["cors"] }
tracing = "0.1"
tracing-subscriber = { version = "0.3", features = ["env-filter"] }
tun2 = { version = "2.0.1", features = ["async"] }
uniffi = { version = "0.27.3", features = ["cli"] }
url = "2.5"
vergen = { version = "8.3.1", default-features = false }

<<<<<<< HEAD
nym-authenticator-requests = { git = "https://github.com/nymtech/nym", rev = "660e1cad0a6800f83dd8d4e84112daf1c4ed0f8d" }
nym-bandwidth-controller = { git = "https://github.com/nymtech/nym", rev = "660e1cad0a6800f83dd8d4e84112daf1c4ed0f8d" }
nym-bin-common = { git = "https://github.com/nymtech/nym", rev = "660e1cad0a6800f83dd8d4e84112daf1c4ed0f8d" }
nym-client-core = { git = "https://github.com/nymtech/nym", rev = "660e1cad0a6800f83dd8d4e84112daf1c4ed0f8d" }
nym-config = { git = "https://github.com/nymtech/nym", rev = "660e1cad0a6800f83dd8d4e84112daf1c4ed0f8d" }
nym-credential-storage = { git = "https://github.com/nymtech/nym", rev = "660e1cad0a6800f83dd8d4e84112daf1c4ed0f8d" }
nym-credentials = { git = "https://github.com/nymtech/nym", rev = "660e1cad0a6800f83dd8d4e84112daf1c4ed0f8d" }
nym-crypto = { git = "https://github.com/nymtech/nym", rev = "660e1cad0a6800f83dd8d4e84112daf1c4ed0f8d" }
nym-explorer-client = { git = "https://github.com/nymtech/nym", rev = "660e1cad0a6800f83dd8d4e84112daf1c4ed0f8d" }
nym-http-api-client = { git = "https://github.com/nymtech/nym", rev = "660e1cad0a6800f83dd8d4e84112daf1c4ed0f8d" }
nym-id = { git = "https://github.com/nymtech/nym", rev = "660e1cad0a6800f83dd8d4e84112daf1c4ed0f8d" }
nym-ip-packet-requests = { git = "https://github.com/nymtech/nym", rev = "660e1cad0a6800f83dd8d4e84112daf1c4ed0f8d" }
nym-node-requests = { git = "https://github.com/nymtech/nym", rev = "660e1cad0a6800f83dd8d4e84112daf1c4ed0f8d" }
nym-sdk = { git = "https://github.com/nymtech/nym", rev = "660e1cad0a6800f83dd8d4e84112daf1c4ed0f8d" }
nym-task = { git = "https://github.com/nymtech/nym", rev = "660e1cad0a6800f83dd8d4e84112daf1c4ed0f8d" }
nym-topology = { git = "https://github.com/nymtech/nym", rev = "660e1cad0a6800f83dd8d4e84112daf1c4ed0f8d" }
nym-validator-client = { git = "https://github.com/nymtech/nym", rev = "660e1cad0a6800f83dd8d4e84112daf1c4ed0f8d" }
nym-wireguard-types = { git = "https://github.com/nymtech/nym", rev = "660e1cad0a6800f83dd8d4e84112daf1c4ed0f8d" }
=======
nym-bandwidth-controller = { git = "https://github.com/nymtech/nym", rev = "70599b9" }
nym-bin-common = { git = "https://github.com/nymtech/nym", rev = "70599b9" }
nym-client-core = { git = "https://github.com/nymtech/nym", rev = "70599b9" }
nym-config = { git = "https://github.com/nymtech/nym", rev = "70599b9" }
nym-credential-storage = { git = "https://github.com/nymtech/nym", rev = "70599b9" }
nym-credentials = { git = "https://github.com/nymtech/nym", rev = "70599b9" }
nym-crypto = { git = "https://github.com/nymtech/nym", rev = "70599b9" }
nym-explorer-client = { git = "https://github.com/nymtech/nym", rev = "70599b9" }
nym-http-api-client = { git = "https://github.com/nymtech/nym", rev = "70599b9" }
nym-id = { git = "https://github.com/nymtech/nym", rev = "70599b9" }
nym-ip-packet-requests = { git = "https://github.com/nymtech/nym", rev = "70599b9" }
nym-node-requests = { git = "https://github.com/nymtech/nym", rev = "70599b9" }
nym-sdk = { git = "https://github.com/nymtech/nym", rev = "70599b9" }
nym-task = { git = "https://github.com/nymtech/nym", rev = "70599b9" }
nym-topology = { git = "https://github.com/nymtech/nym", rev = "70599b9" }
nym-validator-client = { git = "https://github.com/nymtech/nym", rev = "70599b9" }
nym-wireguard-types = { git = "https://github.com/nymtech/nym", rev = "70599b9" }
>>>>>>> 2f848485
<|MERGE_RESOLUTION|>--- conflicted
+++ resolved
@@ -92,7 +92,6 @@
 url = "2.5"
 vergen = { version = "8.3.1", default-features = false }
 
-<<<<<<< HEAD
 nym-authenticator-requests = { git = "https://github.com/nymtech/nym", rev = "660e1cad0a6800f83dd8d4e84112daf1c4ed0f8d" }
 nym-bandwidth-controller = { git = "https://github.com/nymtech/nym", rev = "660e1cad0a6800f83dd8d4e84112daf1c4ed0f8d" }
 nym-bin-common = { git = "https://github.com/nymtech/nym", rev = "660e1cad0a6800f83dd8d4e84112daf1c4ed0f8d" }
@@ -110,23 +109,4 @@
 nym-task = { git = "https://github.com/nymtech/nym", rev = "660e1cad0a6800f83dd8d4e84112daf1c4ed0f8d" }
 nym-topology = { git = "https://github.com/nymtech/nym", rev = "660e1cad0a6800f83dd8d4e84112daf1c4ed0f8d" }
 nym-validator-client = { git = "https://github.com/nymtech/nym", rev = "660e1cad0a6800f83dd8d4e84112daf1c4ed0f8d" }
-nym-wireguard-types = { git = "https://github.com/nymtech/nym", rev = "660e1cad0a6800f83dd8d4e84112daf1c4ed0f8d" }
-=======
-nym-bandwidth-controller = { git = "https://github.com/nymtech/nym", rev = "70599b9" }
-nym-bin-common = { git = "https://github.com/nymtech/nym", rev = "70599b9" }
-nym-client-core = { git = "https://github.com/nymtech/nym", rev = "70599b9" }
-nym-config = { git = "https://github.com/nymtech/nym", rev = "70599b9" }
-nym-credential-storage = { git = "https://github.com/nymtech/nym", rev = "70599b9" }
-nym-credentials = { git = "https://github.com/nymtech/nym", rev = "70599b9" }
-nym-crypto = { git = "https://github.com/nymtech/nym", rev = "70599b9" }
-nym-explorer-client = { git = "https://github.com/nymtech/nym", rev = "70599b9" }
-nym-http-api-client = { git = "https://github.com/nymtech/nym", rev = "70599b9" }
-nym-id = { git = "https://github.com/nymtech/nym", rev = "70599b9" }
-nym-ip-packet-requests = { git = "https://github.com/nymtech/nym", rev = "70599b9" }
-nym-node-requests = { git = "https://github.com/nymtech/nym", rev = "70599b9" }
-nym-sdk = { git = "https://github.com/nymtech/nym", rev = "70599b9" }
-nym-task = { git = "https://github.com/nymtech/nym", rev = "70599b9" }
-nym-topology = { git = "https://github.com/nymtech/nym", rev = "70599b9" }
-nym-validator-client = { git = "https://github.com/nymtech/nym", rev = "70599b9" }
-nym-wireguard-types = { git = "https://github.com/nymtech/nym", rev = "70599b9" }
->>>>>>> 2f848485
+nym-wireguard-types = { git = "https://github.com/nymtech/nym", rev = "660e1cad0a6800f83dd8d4e84112daf1c4ed0f8d" }