[workspace]
resolver = "2"
members = [
    "crates/nym-authenticator-client",
    "crates/nym-connection-monitor",
    "crates/nym-gateway-directory",
    "crates/nym-gateway-probe",
    "crates/nym-harbour-master-client",
    "crates/nym-ip-packet-client",
    "crates/nym-vpn-api-client",
    "crates/nym-vpn-proto",
    "crates/nym-vpn-store",
    "nym-vpn-cli",
    "nym-vpn-lib",
    "nym-vpnc",
    "nym-vpnd",
]

# For local development
# [patch."https://github.com/nymtech/nym"]
# nym-authenticator-requests = { path = "../../nym/common/authenticator-requests" }
# nym-bandwidth-controller = { path = "../../nym/common/bandwidth-controller" }
# nym-bin-common = { path = "../../nym/common/bin-common" }
# nym-client-core = { path = "../../nym/common/client-core" }
# nym-config = { path = "../../nym/common/config" }
# nym-credential-storage = { path = "../../nym/common/credential-storage" }
# nym-credentials = { path = "../../nym/common/credentials" }
# nym-crypto = { path = "../../nym/common/crypto" }
# nym-explorer-client = { path = "../../nym/explorer-api/explorer-client" }
# nym-http-api-client = { path = "../../nym/common/http-api-client" }
# nym-id = { path = "../../nym/common/nym-id" }
# nym-ip-packet-requests = { path = "../../nym/common/ip-packet-requests" }
# nym-node-requests = { path = "../../nym/nym-node/nym-node-requests" }
# nym-pemstore = { path = "../../nym/common/nym-pemstore" }
# nym-sdk = { path = "../../nym/sdk/rust/nym-sdk" }
# nym-task = { path = "../../nym/common/task" }
# nym-topology = { path = "../../nym/common/topology" }
# nym-validator-client = { path = "../../nym/common/client-libs/validator-client" }
# nym-wireguard-types = { path = "../../nym/common/wireguard-types" }

[workspace.package]
authors = ["Nym Technologies SA"]
repository = "https://github.com/nymtech/nym-vpn-client"
homepage = "https://nymtech.net"
documentation = "https://nymtech.net"
edition = "2021"
license = "GPL-3.0-only"

[workspace.dependencies]
anyhow = "1.0.86"
async-trait = "0.1.80"
axum = { version = "0.7.5" }
axum-server = { version = "0.6.0", features = ["tls-rustls"] }
bincode = "1.3.3"
bs58 = "0.5.1"
bytes = "1.6"
chrono = "0.4.38"
clap = "4.5.8"
dirs = "5.0.1"
futures = "0.3.30"
hickory-resolver = "0.24.1"
http = "0.2.12" # version compatible with tonic
ipnetwork = "0.16"
itertools = "0.13.0"
lazy_static = "1.5.0"
log = "0.4.22"
maplit = "1.0.2"
netdev = "0.29.0"
parity-tokio-ipc = "0.9.0"
pnet_packet = "0.35.0"
prost = "0.12.6"
prost-types = "0.12.6"
rand = "0.8.5"
rand_chacha = "0.3.1"
reqwest = { version = "0.11.27", default-features = false }
serde = "1.0.203"
serde_json = "1.0.120"
signature = "2.2.0"
tap = "1.0.1"
thiserror = "1.0.61"
time = "0.3.36"
tokio = { version = "1.38" }
tokio-stream = "0.1.15"
tokio-util = { version = "0.7.11", features = ["codec"] }
toml = "0.8.14"
tonic = "0.11.0"
tonic-build = "0.11.0"
tonic-health = "0.11.0"
tonic-reflection = { version = "0.11.0", features = ["server"] }
tower = "0.4.13"
tower-http = { version = "0.5.2", features = ["cors"] }
tracing = "0.1"
tracing-subscriber = { version = "0.3", features = ["env-filter"] }
tun2 = { version = "2.0.1", features = ["async"] }
uniffi = { version = "0.27.3", features = ["cli"] }
url = "2.5"
vergen = { version = "8.3.1", default-features = false }
zeroize = "1.6.0"

<<<<<<< HEAD
nym-authenticator-requests = { git = "https://github.com/nymtech/nym", rev = "1f144690da9692ad61c60b754f0333dabeaf29d8" }
nym-bandwidth-controller = { git = "https://github.com/nymtech/nym", rev = "1f144690da9692ad61c60b754f0333dabeaf29d8" }
nym-bin-common = { git = "https://github.com/nymtech/nym", rev = "1f144690da9692ad61c60b754f0333dabeaf29d8" }
nym-client-core = { git = "https://github.com/nymtech/nym", rev = "1f144690da9692ad61c60b754f0333dabeaf29d8" }
nym-config = { git = "https://github.com/nymtech/nym", rev = "1f144690da9692ad61c60b754f0333dabeaf29d8" }
nym-credential-storage = { git = "https://github.com/nymtech/nym", rev = "1f144690da9692ad61c60b754f0333dabeaf29d8" }
nym-credentials = { git = "https://github.com/nymtech/nym", rev = "1f144690da9692ad61c60b754f0333dabeaf29d8" }
nym-crypto = { git = "https://github.com/nymtech/nym", rev = "1f144690da9692ad61c60b754f0333dabeaf29d8" }
nym-explorer-client = { git = "https://github.com/nymtech/nym", rev = "1f144690da9692ad61c60b754f0333dabeaf29d8" }
nym-http-api-client = { git = "https://github.com/nymtech/nym", rev = "1f144690da9692ad61c60b754f0333dabeaf29d8" }
nym-id = { git = "https://github.com/nymtech/nym", rev = "1f144690da9692ad61c60b754f0333dabeaf29d8" }
nym-ip-packet-requests = { git = "https://github.com/nymtech/nym", rev = "1f144690da9692ad61c60b754f0333dabeaf29d8" }
nym-node-requests = { git = "https://github.com/nymtech/nym", rev = "1f144690da9692ad61c60b754f0333dabeaf29d8" }
nym-pemstore = { git = "https://github.com/nymtech/nym", rev = "1f144690da9692ad61c60b754f0333dabeaf29d8" }
nym-sdk = { git = "https://github.com/nymtech/nym", rev = "1f144690da9692ad61c60b754f0333dabeaf29d8" }
nym-task = { git = "https://github.com/nymtech/nym", rev = "1f144690da9692ad61c60b754f0333dabeaf29d8" }
nym-topology = { git = "https://github.com/nymtech/nym", rev = "1f144690da9692ad61c60b754f0333dabeaf29d8" }
nym-validator-client = { git = "https://github.com/nymtech/nym", rev = "1f144690da9692ad61c60b754f0333dabeaf29d8" }
nym-wireguard-types = { git = "https://github.com/nymtech/nym", rev = "1f144690da9692ad61c60b754f0333dabeaf29d8" }
=======
nym-authenticator-requests = { git = "https://github.com/nymtech/nym", rev = "f86050d" }
nym-bandwidth-controller = { git = "https://github.com/nymtech/nym", rev = "f86050d" }
nym-bin-common = { git = "https://github.com/nymtech/nym", rev = "f86050d" }
nym-client-core = { git = "https://github.com/nymtech/nym", rev = "f86050d" }
nym-config = { git = "https://github.com/nymtech/nym", rev = "f86050d" }
nym-credential-storage = { git = "https://github.com/nymtech/nym", rev = "f86050d" }
nym-credentials = { git = "https://github.com/nymtech/nym", rev = "f86050d" }
nym-crypto = { git = "https://github.com/nymtech/nym", rev = "f86050d" }
nym-explorer-client = { git = "https://github.com/nymtech/nym", rev = "f86050d" }
nym-http-api-client = { git = "https://github.com/nymtech/nym", rev = "f86050d" }
nym-id = { git = "https://github.com/nymtech/nym", rev = "f86050d" }
nym-ip-packet-requests = { git = "https://github.com/nymtech/nym", rev = "f86050d" }
nym-node-requests = { git = "https://github.com/nymtech/nym", rev = "f86050d" }
nym-sdk = { git = "https://github.com/nymtech/nym", rev = "f86050d" }
nym-task = { git = "https://github.com/nymtech/nym", rev = "f86050d" }
nym-topology = { git = "https://github.com/nymtech/nym", rev = "f86050d" }
nym-validator-client = { git = "https://github.com/nymtech/nym", rev = "f86050d" }
nym-wireguard-types = { git = "https://github.com/nymtech/nym", rev = "f86050d" }
>>>>>>> 95f85db4
<|MERGE_RESOLUTION|>--- conflicted
+++ resolved
@@ -97,27 +97,6 @@
 vergen = { version = "8.3.1", default-features = false }
 zeroize = "1.6.0"
 
-<<<<<<< HEAD
-nym-authenticator-requests = { git = "https://github.com/nymtech/nym", rev = "1f144690da9692ad61c60b754f0333dabeaf29d8" }
-nym-bandwidth-controller = { git = "https://github.com/nymtech/nym", rev = "1f144690da9692ad61c60b754f0333dabeaf29d8" }
-nym-bin-common = { git = "https://github.com/nymtech/nym", rev = "1f144690da9692ad61c60b754f0333dabeaf29d8" }
-nym-client-core = { git = "https://github.com/nymtech/nym", rev = "1f144690da9692ad61c60b754f0333dabeaf29d8" }
-nym-config = { git = "https://github.com/nymtech/nym", rev = "1f144690da9692ad61c60b754f0333dabeaf29d8" }
-nym-credential-storage = { git = "https://github.com/nymtech/nym", rev = "1f144690da9692ad61c60b754f0333dabeaf29d8" }
-nym-credentials = { git = "https://github.com/nymtech/nym", rev = "1f144690da9692ad61c60b754f0333dabeaf29d8" }
-nym-crypto = { git = "https://github.com/nymtech/nym", rev = "1f144690da9692ad61c60b754f0333dabeaf29d8" }
-nym-explorer-client = { git = "https://github.com/nymtech/nym", rev = "1f144690da9692ad61c60b754f0333dabeaf29d8" }
-nym-http-api-client = { git = "https://github.com/nymtech/nym", rev = "1f144690da9692ad61c60b754f0333dabeaf29d8" }
-nym-id = { git = "https://github.com/nymtech/nym", rev = "1f144690da9692ad61c60b754f0333dabeaf29d8" }
-nym-ip-packet-requests = { git = "https://github.com/nymtech/nym", rev = "1f144690da9692ad61c60b754f0333dabeaf29d8" }
-nym-node-requests = { git = "https://github.com/nymtech/nym", rev = "1f144690da9692ad61c60b754f0333dabeaf29d8" }
-nym-pemstore = { git = "https://github.com/nymtech/nym", rev = "1f144690da9692ad61c60b754f0333dabeaf29d8" }
-nym-sdk = { git = "https://github.com/nymtech/nym", rev = "1f144690da9692ad61c60b754f0333dabeaf29d8" }
-nym-task = { git = "https://github.com/nymtech/nym", rev = "1f144690da9692ad61c60b754f0333dabeaf29d8" }
-nym-topology = { git = "https://github.com/nymtech/nym", rev = "1f144690da9692ad61c60b754f0333dabeaf29d8" }
-nym-validator-client = { git = "https://github.com/nymtech/nym", rev = "1f144690da9692ad61c60b754f0333dabeaf29d8" }
-nym-wireguard-types = { git = "https://github.com/nymtech/nym", rev = "1f144690da9692ad61c60b754f0333dabeaf29d8" }
-=======
 nym-authenticator-requests = { git = "https://github.com/nymtech/nym", rev = "f86050d" }
 nym-bandwidth-controller = { git = "https://github.com/nymtech/nym", rev = "f86050d" }
 nym-bin-common = { git = "https://github.com/nymtech/nym", rev = "f86050d" }
@@ -131,9 +110,9 @@
 nym-id = { git = "https://github.com/nymtech/nym", rev = "f86050d" }
 nym-ip-packet-requests = { git = "https://github.com/nymtech/nym", rev = "f86050d" }
 nym-node-requests = { git = "https://github.com/nymtech/nym", rev = "f86050d" }
+nym-pemstore = { git = "https://github.com/nymtech/nym", rev = "f86050d" }
 nym-sdk = { git = "https://github.com/nymtech/nym", rev = "f86050d" }
 nym-task = { git = "https://github.com/nymtech/nym", rev = "f86050d" }
 nym-topology = { git = "https://github.com/nymtech/nym", rev = "f86050d" }
 nym-validator-client = { git = "https://github.com/nymtech/nym", rev = "f86050d" }
-nym-wireguard-types = { git = "https://github.com/nymtech/nym", rev = "f86050d" }
->>>>>>> 95f85db4
+nym-wireguard-types = { git = "https://github.com/nymtech/nym", rev = "f86050d" }