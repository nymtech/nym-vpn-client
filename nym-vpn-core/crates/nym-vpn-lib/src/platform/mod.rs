// Copyright 2023 - Nym Technologies SA <contact@nymtech.net>
// SPDX-License-Identifier: GPL-3.0-only

#[cfg(target_os = "android")]
pub mod android;
pub(crate) mod error;
pub mod helpers;
#[cfg(any(target_os = "ios", target_os = "macos"))]
pub mod swift;

mod account;
mod environment;

use std::{env, path::PathBuf, sync::Arc, time::Duration};

use account::AccountControllerHandle;
use lazy_static::lazy_static;
use log::*;
use tokio::{
    runtime::Runtime,
    sync::{mpsc, Mutex},
    task::JoinHandle,
};
use tokio_util::sync::CancellationToken;
use url::Url;

use nym_gateway_directory::Config as GatewayDirectoryConfig;

use self::error::VpnError;
use crate::platform::account::start_account_controller_inner;
#[cfg(target_os = "android")]
use crate::tunnel_provider::android::AndroidTunProvider;
#[cfg(target_os = "ios")]
use crate::tunnel_provider::ios::OSTunProvider;
use crate::{
    gateway_directory::GatewayClient,
    tunnel_state_machine::{
        BandwidthEvent, ConnectionEvent, DnsOptions, GatewayPerformanceOptions,
        MixnetTunnelOptions, NymConfig, TunnelCommand, TunnelEvent, TunnelSettings, TunnelState,
        TunnelStateMachine, TunnelType,
    },
    uniffi_custom_impls::{
        AccountLinks, AccountStateSummary, BandwidthStatus, ConnectionStatus, EntryPoint,
        ExitPoint, GatewayMinPerformance, GatewayType, Location, NetworkEnvironment, SystemMessage,
        TunStatus, UserAgent,
    },
};

lazy_static! {
    static ref RUNTIME: Runtime = Runtime::new().unwrap();
    static ref STATE_MACHINE_HANDLE: Mutex<Option<StateMachineHandle>> = Mutex::new(None);
    static ref ACCOUNT_CONTROLLER_HANDLE: Mutex<Option<AccountControllerHandle>> = Mutex::new(None);
    static ref NETWORK_ENVIRONMENT: Mutex<Option<nym_vpn_network_config::Network>> =
        Mutex::new(None);
}

#[allow(non_snake_case)]
#[uniffi::export]
pub fn startVPN(config: VPNConfig) -> Result<(), VpnError> {
    RUNTIME.block_on(start_vpn_inner(config))
}

async fn start_vpn_inner(config: VPNConfig) -> Result<(), VpnError> {
<<<<<<< HEAD
    let enable_credentials_mode = is_credential_mode_enabled(config.credential_mode).await;
=======
    // Check any feature flags set by the network
    let enable_credentials_mode = environment::get_feature_flag_credential_mode().await?;
>>>>>>> 18324eb7

    // TODO: we do a pre-connect check here. This mirrors the logic in the daemon.
    // We want to move this check into the state machine so that it happens during the connecting
    // state instead. This would allow us more flexibility in waiting for the account to be ready
    // and handle errors in a unified manner.
    let timeout = Duration::from_secs(10);
    account::wait_for_account_ready_to_connect(enable_credentials_mode, timeout).await?;

    let mut guard = STATE_MACHINE_HANDLE.lock().await;

    if guard.is_none() {
        let state_machine_handle = start_state_machine(config, enable_credentials_mode).await?;
        state_machine_handle.send_command(TunnelCommand::Connect);
        *guard = Some(state_machine_handle);
        Ok(())
    } else {
        Err(VpnError::InvalidStateError {
            details: "State machine is already running.".to_owned(),
        })
    }
}

#[allow(non_snake_case)]
#[uniffi::export]
pub fn stopVPN() -> Result<(), VpnError> {
    RUNTIME.block_on(stop_vpn_inner())
}

async fn stop_vpn_inner() -> Result<(), VpnError> {
    let mut guard = STATE_MACHINE_HANDLE.lock().await;

    match guard.take() {
        Some(state_machine_handle) => {
            // TODO: add timeout
            state_machine_handle.shutdown_and_wait().await;
            Ok(())
        }
        None => Err(VpnError::InvalidStateError {
            details: "State machine is not running.".to_owned(),
        }),
    }
}

#[allow(non_snake_case)]
#[uniffi::export]
pub fn configureLib(data_dir: String, credential_mode: Option<bool>) -> Result<(), VpnError> {
    RUNTIME.block_on(reconfigure_library(data_dir, credential_mode))
}

<<<<<<< HEAD
async fn reconfigure_library(
    data_dir: String,
    credential_mode: Option<bool>,
) -> Result<(), VpnError> {
    let enable_credentials_mode = is_credential_mode_enabled(credential_mode).await;
=======
async fn reconfigure_library(data_dir: String) -> Result<(), VpnError> {
    let enable_credentials_mode = environment::get_feature_flag_credential_mode().await?;
>>>>>>> 18324eb7

    // stop if already running
    let _ = account::stop_account_controller_inner().await;
    init_logger();
    start_account_controller_inner(PathBuf::from(data_dir), enable_credentials_mode).await
}

<<<<<<< HEAD
async fn is_credential_mode_enabled(credential_mode: Option<bool>) -> bool {
    let current_environment = NETWORK_ENVIRONMENT.lock().await.clone();
    match credential_mode {
        Some(enable_credentials_mode) => enable_credentials_mode,
        None => current_environment
            .as_ref()
            .map(get_feature_flag_credential_mode)
            .unwrap_or(false),
    }
}

fn get_feature_flag_credential_mode(network: &nym_vpn_network_config::Network) -> bool {
    network
        .get_feature_flag("zkNym", "credentialMode")
        .unwrap_or(false)
}

=======
>>>>>>> 18324eb7
#[allow(non_snake_case)]
#[uniffi::export]
pub fn shutdown() -> Result<(), VpnError> {
    RUNTIME.block_on(account::stop_account_controller_inner())
}

pub fn init_logger() {
    let log_level = env::var("RUST_LOG").unwrap_or("info".to_string());
    info!("Setting log level: {}", log_level);
    #[cfg(target_os = "ios")]
    swift::init_logs(log_level);
    #[cfg(target_os = "android")]
    android::init_logs(log_level);
}

#[allow(non_snake_case)]
#[uniffi::export]
pub fn initLogger() {
    init_logger();
}

/// Fetches the network environment details from the network name and initializes the environment,
/// including exporting to the environment
#[allow(non_snake_case)]
#[uniffi::export]
pub fn initEnvironment(network_name: &str) -> Result<(), VpnError> {
    RUNTIME.block_on(environment::init_environment(network_name))
}

/// Async variant of initEnvironment. Fetches the network environment details from the network name
/// and initializes the environment, including exporting to the environment
#[allow(non_snake_case)]
#[uniffi::export]
pub async fn initEnvironmentAsync(network_name: &str) -> Result<(), VpnError> {
    environment::init_environment(network_name).await
}

/// Sets up mainnet defaults without making any network calls. This means no system messages or
/// account links will be available.
#[allow(non_snake_case)]
#[uniffi::export]
pub fn initFallbackMainnetEnvironment() -> Result<(), VpnError> {
    RUNTIME.block_on(environment::init_fallback_mainnet_environment())
}

/// Returns the currently set network environment
#[allow(non_snake_case)]
#[uniffi::export]
pub fn currentEnvironment() -> Result<NetworkEnvironment, VpnError> {
    RUNTIME.block_on(environment::current_environment())
}

/// Returns the system messages for the current network environment
#[allow(non_snake_case)]
#[uniffi::export]
pub fn getSystemMessages() -> Result<Vec<SystemMessage>, VpnError> {
    RUNTIME.block_on(environment::get_system_messages())
}

/// Returns the account links for the current network environment
#[allow(non_snake_case)]
#[uniffi::export]
pub fn getAccountLinks(account_store_path: &str, locale: &str) -> Result<AccountLinks, VpnError> {
    RUNTIME.block_on(environment::get_account_links(account_store_path, locale))
}

/// Fetch the network environment details from the network name.
/// This makes a network call. In normal operations you almost always want to use initEnvironment
/// instead of this function.
#[allow(non_snake_case)]
#[uniffi::export]
pub fn fetchEnvironment(network_name: &str) -> Result<NetworkEnvironment, VpnError> {
    RUNTIME.block_on(environment::fetch_environment(network_name))
}

/// Feth the account links for the current network environment.
/// This makes a network call. In normal operations you almost always want to use initEnvironment
/// followed by getSystemMessages instead of this function.
#[allow(non_snake_case)]
#[uniffi::export]
pub fn fetchSystemMessages(network_name: &str) -> Result<Vec<SystemMessage>, VpnError> {
    RUNTIME.block_on(environment::fetch_system_messages(network_name))
}

/// Fetches the account links for the current network environment
/// This makes a network call. In normal operations you almost always want to use initEnvironment
/// followed by getAccountLinks instead of this function.
#[allow(non_snake_case)]
#[uniffi::export]
pub fn fetchAccountLinks(
    account_store_path: &str,
    network_name: &str,
    locale: &str,
) -> Result<AccountLinks, VpnError> {
    RUNTIME.block_on(environment::fetch_account_links(
        account_store_path,
        network_name,
        locale,
    ))
}

#[allow(non_snake_case)]
#[uniffi::export]
pub fn storeAccountMnemonic(mnemonic: String, path: String) -> Result<(), VpnError> {
    RUNTIME.block_on(account::store_account_mnemonic(&mnemonic, &path))
}

#[allow(non_snake_case)]
#[uniffi::export]
pub fn isAccountMnemonicStored(path: String) -> Result<bool, VpnError> {
    RUNTIME.block_on(account::is_account_mnemonic_stored(&path))
}

#[allow(non_snake_case)]
#[uniffi::export]
pub fn removeAccountMnemonic(path: String) -> Result<bool, VpnError> {
    RUNTIME.block_on(account::remove_account_mnemonic(&path))
}

#[allow(non_snake_case)]
#[uniffi::export]
pub fn forgetAccount(path: String) -> Result<(), VpnError> {
    RUNTIME.block_on(account::forget_account(&path))
}

#[allow(non_snake_case)]
#[uniffi::export]
pub fn resetDeviceIdentity(path: String) -> Result<(), VpnError> {
    RUNTIME.block_on(account::reset_device_identity(&path))
}

#[allow(non_snake_case)]
#[uniffi::export]
pub fn updateAccountState() -> Result<(), VpnError> {
    RUNTIME.block_on(account::update_account_state())
}

#[allow(non_snake_case)]
#[uniffi::export]
pub fn getAccountState() -> Result<AccountStateSummary, VpnError> {
    RUNTIME.block_on(account::get_account_state())
}

#[allow(non_snake_case)]
#[uniffi::export]
pub fn getGatewayCountries(
    gw_type: GatewayType,
    user_agent: Option<UserAgent>,
    min_gateway_performance: Option<GatewayMinPerformance>,
) -> Result<Vec<Location>, VpnError> {
    let (api_url, nym_vpn_api_url) = get_nym_urls()?;

    RUNTIME.block_on(get_gateway_countries(
        api_url,
        nym_vpn_api_url,
        gw_type,
        user_agent,
        min_gateway_performance,
    ))
}

async fn get_gateway_countries(
    api_url: Url,
    nym_vpn_api_url: Url,
    gw_type: GatewayType,
    user_agent: Option<UserAgent>,
    min_gateway_performance: Option<GatewayMinPerformance>,
) -> Result<Vec<Location>, VpnError> {
    let user_agent = user_agent
        .map(nym_sdk::UserAgent::from)
        .unwrap_or_else(crate::util::construct_user_agent);
    let min_gateway_performance = min_gateway_performance.map(|p| p.try_into()).transpose()?;
    let directory_config = nym_gateway_directory::Config {
        api_url,
        nym_vpn_api_url: Some(nym_vpn_api_url),
        min_gateway_performance,
    };
    GatewayClient::new(directory_config, user_agent)?
        .lookup_countries(gw_type.into())
        .await
        .map(|countries| countries.into_iter().map(Location::from).collect())
        .map_err(VpnError::from)
}

#[allow(non_snake_case)]
#[uniffi::export]
pub fn getLowLatencyEntryCountry(user_agent: UserAgent) -> Result<Location, VpnError> {
    let (api_url, vpn_api_url) = get_nym_urls()?;

    RUNTIME.block_on(get_low_latency_entry_country(
        api_url,
        vpn_api_url,
        user_agent,
    ))
}

async fn get_low_latency_entry_country(
    api_url: Url,
    vpn_api_url: Url,
    user_agent: UserAgent,
) -> Result<Location, VpnError> {
    let config = nym_gateway_directory::Config {
        api_url,
        nym_vpn_api_url: Some(vpn_api_url),
        min_gateway_performance: None,
    };
    GatewayClient::new(config, user_agent.into())?
        .lookup_low_latency_entry_gateway()
        .await
        .map_err(VpnError::from)
        .and_then(|gateway| {
            gateway.location.ok_or(VpnError::InternalError {
                details: "gateway does not contain a two character country ISO".to_string(),
            })
        })
        .map(Location::from)
}

#[derive(uniffi::Record)]
pub struct VPNConfig {
    pub entry_gateway: EntryPoint,
    pub exit_router: ExitPoint,
    pub enable_two_hop: bool,
    #[cfg(target_os = "android")]
    pub tun_provider: Arc<dyn AndroidTunProvider>,
    #[cfg(target_os = "ios")]
    pub tun_provider: Arc<dyn OSTunProvider>,
    pub credential_data_path: Option<PathBuf>,
    pub tun_status_listener: Option<Arc<dyn TunnelStatusListener>>,
    pub credential_mode: Option<bool>,
}

#[uniffi::export(with_foreign)]
pub trait TunnelStatusListener: Send + Sync {
    fn on_event(&self, event: TunnelEvent);
}

struct StateMachineHandle {
    state_machine_handle: JoinHandle<()>,
    event_broadcaster_handler: JoinHandle<()>,
    command_sender: mpsc::UnboundedSender<TunnelCommand>,
    shutdown_token: CancellationToken,
}

impl StateMachineHandle {
    fn send_command(&self, command: TunnelCommand) {
        if let Err(e) = self.command_sender.send(command) {
            tracing::error!("Failed to send comamnd: {}", e);
        }
    }

    async fn shutdown_and_wait(self) {
        self.shutdown_token.cancel();

        if let Err(e) = self.state_machine_handle.await {
            tracing::error!("Failed to join on state machine handle: {}", e);
        }

        if let Err(e) = self.event_broadcaster_handler.await {
            tracing::error!("Failed to join on event broadcaster handle: {}", e);
        }
    }
}

fn get_api_url() -> Option<Url> {
    match env::var("NYM_API") {
        Ok(url) => Url::parse(&url).ok(),
        Err(_) => None,
    }
}

fn get_nym_api_url() -> Option<Url> {
    match env::var("NYM_VPN_API") {
        Ok(url) => Url::parse(&url).ok(),
        Err(_) => None,
    }
}

fn get_nym_urls() -> Result<(Url, Url), VpnError> {
    match (get_api_url(), get_nym_api_url()) {
        (Some(api_url), Some(nym_vpn_api_url)) => Ok((api_url, nym_vpn_api_url)),
        _ => Err(VpnError::InternalError {
            details: "NYM_API and NYM_VPN_API environment variables must be set".to_string(),
        }),
    }
}

async fn start_state_machine(
    config: VPNConfig,
    enable_credentials_mode: bool,
) -> Result<StateMachineHandle, VpnError> {
    let tunnel_type = if config.enable_two_hop {
        TunnelType::Wireguard
    } else {
        TunnelType::Mixnet
    };

    let entry_point = nym_gateway_directory::EntryPoint::from(config.entry_gateway);
    let exit_point = nym_gateway_directory::ExitPoint::from(config.exit_router);

    let (api_url, nym_vpn_api_url) = get_nym_urls()?;

    let gateway_config = GatewayDirectoryConfig {
        api_url,
        nym_vpn_api_url: Some(nym_vpn_api_url),
        ..Default::default()
    };

    let nym_config = NymConfig {
        data_path: config.credential_data_path,
        gateway_config,
    };

    let tunnel_settings = TunnelSettings {
        tunnel_type,
        enable_credentials_mode,
        mixnet_tunnel_options: MixnetTunnelOptions::default(),
        gateway_performance_options: GatewayPerformanceOptions::default(),
        mixnet_client_config: None,
        entry_point: Box::new(entry_point),
        exit_point: Box::new(exit_point),
        dns: DnsOptions::default(),
    };

    let (command_sender, command_receiver) = mpsc::unbounded_channel();
    let (event_sender, mut event_receiver) = mpsc::unbounded_channel();

    let state_listener = config.tun_status_listener;
    let event_broadcaster_handler = tokio::spawn(async move {
        while let Some(event) = event_receiver.recv().await {
            if let Some(ref state_listener) = state_listener {
                (*state_listener).on_event(event);
            }
        }
    });

    let shutdown_token = CancellationToken::new();
    let state_machine_handle = TunnelStateMachine::spawn(
        command_receiver,
        event_sender,
        nym_config,
        tunnel_settings,
        #[cfg(any(target_os = "ios", target_os = "android"))]
        config.tun_provider,
        shutdown_token.child_token(),
    )
    .await?;

    Ok(StateMachineHandle {
        state_machine_handle,
        event_broadcaster_handler,
        command_sender,
        shutdown_token,
    })
}

impl From<&TunnelState> for TunStatus {
    fn from(value: &TunnelState) -> Self {
        // TODO: this cannot be accurate so we must switch frontends to use TunnelState instead! But for now that will do.
        match value {
            TunnelState::Connecting { .. } => Self::EstablishingConnection,
            TunnelState::Connected { .. } => Self::Up,
            TunnelState::Disconnecting { .. } => Self::Disconnecting,
            TunnelState::Disconnected => Self::Down,
            TunnelState::Error(_) => Self::Down,
        }
    }
}

impl From<BandwidthEvent> for BandwidthStatus {
    fn from(value: BandwidthEvent) -> Self {
        match value {
            BandwidthEvent::NoBandwidth => Self::NoBandwidth,
            BandwidthEvent::RemainingBandwidth(bandwidth) => Self::RemainingBandwidth { bandwidth },
        }
    }
}

impl From<ConnectionEvent> for ConnectionStatus {
    fn from(value: ConnectionEvent) -> Self {
        match value {
            ConnectionEvent::ConnectedIpv4 => Self::ConnectedIpv4,
            ConnectionEvent::ConnectedIpv6 => Self::ConnectedIpv6,
            ConnectionEvent::EntryGatewayDown => Self::EntryGatewayDown,
            ConnectionEvent::ExitGatewayDownIpv4 => Self::ExitGatewayDownIpv4,
            ConnectionEvent::ExitGatewayDownIpv6 => Self::ExitGatewayDownIpv6,
            ConnectionEvent::ExitGatewayRoutingErrorIpv4 => Self::ExitGatewayRoutingErrorIpv4,
            ConnectionEvent::ExitGatewayRoutingErrorIpv6 => Self::ExitGatewayRoutingErrorIpv6,
        }
    }
}<|MERGE_RESOLUTION|>--- conflicted
+++ resolved
@@ -61,12 +61,7 @@
 }
 
 async fn start_vpn_inner(config: VPNConfig) -> Result<(), VpnError> {
-<<<<<<< HEAD
     let enable_credentials_mode = is_credential_mode_enabled(config.credential_mode).await;
-=======
-    // Check any feature flags set by the network
-    let enable_credentials_mode = environment::get_feature_flag_credential_mode().await?;
->>>>>>> 18324eb7
 
     // TODO: we do a pre-connect check here. This mirrors the logic in the daemon.
     // We want to move this check into the state machine so that it happens during the connecting
@@ -116,16 +111,11 @@
     RUNTIME.block_on(reconfigure_library(data_dir, credential_mode))
 }
 
-<<<<<<< HEAD
 async fn reconfigure_library(
     data_dir: String,
     credential_mode: Option<bool>,
 ) -> Result<(), VpnError> {
     let enable_credentials_mode = is_credential_mode_enabled(credential_mode).await;
-=======
-async fn reconfigure_library(data_dir: String) -> Result<(), VpnError> {
-    let enable_credentials_mode = environment::get_feature_flag_credential_mode().await?;
->>>>>>> 18324eb7
 
     // stop if already running
     let _ = account::stop_account_controller_inner().await;
@@ -133,7 +123,6 @@
     start_account_controller_inner(PathBuf::from(data_dir), enable_credentials_mode).await
 }
 
-<<<<<<< HEAD
 async fn is_credential_mode_enabled(credential_mode: Option<bool>) -> bool {
     let current_environment = NETWORK_ENVIRONMENT.lock().await.clone();
     match credential_mode {
@@ -151,8 +140,6 @@
         .unwrap_or(false)
 }
 
-=======
->>>>>>> 18324eb7
 #[allow(non_snake_case)]
 #[uniffi::export]
 pub fn shutdown() -> Result<(), VpnError> {
