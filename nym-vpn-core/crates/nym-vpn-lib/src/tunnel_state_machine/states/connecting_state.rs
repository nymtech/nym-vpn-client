// Copyright 2023 - Nym Technologies SA <contact@nymtech.net>
// SPDX-License-Identifier: GPL-3.0-only

<<<<<<< HEAD
#[cfg(any(target_os = "linux", target_os = "macos"))]
use std::net::Ipv4Addr;
#[cfg(any(
    target_os = "linux",
    target_os = "macos",
    target_os = "ios",
    target_os = "android"
))]
#[cfg(any(target_os = "android", target_os = "ios"))]
use std::os::fd::{AsRawFd, IntoRawFd};
#[cfg(target_os = "android")]
use std::os::fd::{FromRawFd, OwnedFd};

use futures::{
    future::{BoxFuture, Fuse, FusedFuture},
    FutureExt,
};
#[cfg(any(target_os = "ios", target_os = "android"))]
use ipnetwork::{IpNetwork, Ipv4Network, Ipv6Network};
use nym_gateway_directory::GatewayMinPerformance;
use time::OffsetDateTime;
=======
>>>>>>> a5b0e672
use tokio::sync::mpsc;
use tokio_util::sync::CancellationToken;

use crate::tunnel_state_machine::{
    states::{ConnectedState, DisconnectingState},
    tunnel::SelectedGateways,
    tunnel_monitor::{
        TunnelMonitor, TunnelMonitorEvent, TunnelMonitorEventReceiver, TunnelMonitorHandle,
    },
    NextTunnelState, PrivateActionAfterDisconnect, PrivateTunnelState, SharedState, TunnelCommand,
    TunnelStateHandler,
};
<<<<<<< HEAD

type ConnectFut = BoxFuture<'static, tunnel::Result<ConnectedMixnet>>;
=======
>>>>>>> a5b0e672

pub struct ConnectingState {
    monitor_handle: TunnelMonitorHandle,
    monitor_event_receiver: TunnelMonitorEventReceiver,
    retry_attempt: u32,
    selected_gateways: Option<SelectedGateways>,
}

impl ConnectingState {
    pub fn enter(
        retry_attempt: u32,
        selected_gateways: Option<SelectedGateways>,
        shared_state: &mut SharedState,
    ) -> (Box<dyn TunnelStateHandler>, PrivateTunnelState) {
        let (monitor_event_sender, monitor_event_receiver) = mpsc::unbounded_channel();
        let monitor_handle = TunnelMonitor::start(
            retry_attempt,
            selected_gateways.clone(),
            monitor_event_sender,
            shared_state.mixnet_event_sender.clone(),
            #[cfg(any(target_os = "linux", target_os = "macos", target_os = "windows"))]
            shared_state.route_handler.clone(),
            #[cfg(any(target_os = "linux", target_os = "macos", target_os = "windows"))]
            shared_state.dns_handler.clone(),
            #[cfg(any(target_os = "ios", target_os = "android"))]
            shared_state.tun_provider.clone(),
            shared_state.nym_config.clone(),
            shared_state.tunnel_settings.clone(),
        );

        (
            Box::new(Self {
                monitor_handle,
                monitor_event_receiver,
                retry_attempt,
                selected_gateways,
            }),
<<<<<<< HEAD
            TunnelState::Connecting,
        )
    }

    async fn on_connect_mixnet_client(
        result: tunnel::Result<ConnectedMixnet>,
        shared_state: &mut SharedState,
    ) -> NextTunnelState {
        match result.map_err(Error::ConnectMixnetClient) {
            Ok(mut connected_mixnet) => {
                shared_state.status_listener_handle = Some(
                    connected_mixnet
                        .start_event_listener(shared_state.mixnet_event_sender.clone())
                        .await,
                );

                match Self::start_tunnel(connected_mixnet, shared_state).await {
                    Ok((conn_data, tunnel_handle)) => NextTunnelState::NewState(
                        ConnectedState::enter(conn_data, tunnel_handle, shared_state),
                    ),
                    Err(e) => {
                        tracing::error!("Failed to start the tunnel: {}", e);

                        NextTunnelState::NewState(DisconnectingState::enter(
                            ActionAfterDisconnect::Error(e.error_state_reason()),
                            None,
                            shared_state,
                        ))
                    }
                }
            }
            Err(e) => {
                tracing::error!("Failed to connect mixnet client: {}", e);
                NextTunnelState::NewState(DisconnectingState::enter(
                    ActionAfterDisconnect::Error(e.error_state_reason()),
                    None,
                    shared_state,
                ))
            }
        }
    }

    async fn on_cancel(
        self,
        after_disconnect: ActionAfterDisconnect,
        shared_state: &mut SharedState,
    ) -> NextTunnelState {
        self.connect_cancel_token.cancel();

        if !self.connect_fut.is_terminated() {
            if let Ok(connected_mixnet) = self.connect_fut.await {
                connected_mixnet.dispose().await;
            }
        }
        NextTunnelState::NewState(DisconnectingState::enter(
            after_disconnect,
            None,
            shared_state,
        ))
    }

    async fn start_tunnel(
        connected_mixnet: ConnectedMixnet,
        shared_state: &mut SharedState,
    ) -> Result<(ConnectionData, AnyTunnelHandle)> {
        let selected_gateways = connected_mixnet.selected_gateways().clone();
        let (tunnel_conn_data, tunnel_handle) = match shared_state.tunnel_settings.tunnel_type {
            TunnelType::Mixnet => Self::start_mixnet_tunnel(connected_mixnet, shared_state).await?,
            TunnelType::Wireguard => {
                Self::start_wireguard_tunnel(connected_mixnet, shared_state).await?
            }
        };

        let conn_data = ConnectionData {
            entry_gateway: Box::new(*selected_gateways.entry.identity()),
            exit_gateway: Box::new(*selected_gateways.exit.identity()),
            connected_at: OffsetDateTime::now_utc(),
            tunnel: tunnel_conn_data,
        };

        Ok((conn_data, tunnel_handle))
    }

    async fn start_mixnet_tunnel(
        connected_mixnet: ConnectedMixnet,
        shared_state: &mut SharedState,
    ) -> Result<(TunnelConnectionData, AnyTunnelHandle)> {
        let interface_addrs = shared_state
            .tunnel_settings
            .mixnet_tunnel_options
            .interface_addrs;

        let connected_tunnel = connected_mixnet
            .connect_mixnet_tunnel(interface_addrs)
            .await
            .map_err(Error::ConnectMixnetTunnel)?;
        let assigned_addresses = connected_tunnel.assigned_addresses();

        let mtu: u16 = shared_state
            .tunnel_settings
            .mixnet_tunnel_options
            .mtu
            .unwrap_or(DEFAULT_TUN_MTU);

        #[cfg(any(target_os = "linux", target_os = "macos", target_os = "windows"))]
        let tun_device = Self::create_mixnet_device(assigned_addresses.interface_addresses, mtu)?;

        #[cfg(any(target_os = "ios", target_os = "android"))]
        let tun_device = {
            let packet_tunnel_settings = tunnel_provider::tunnel_settings::TunnelSettings {
                dns_servers: shared_state.tunnel_settings.dns.ip_addresses().to_vec(),
                interface_addresses: vec![
                    IpNetwork::V4(
                        Ipv4Network::new(assigned_addresses.interface_addresses.ipv4, 32)
                            .expect("ipv4/32 to ipnetwork"),
                    ),
                    IpNetwork::V6(
                        Ipv6Network::new(assigned_addresses.interface_addresses.ipv6, 128)
                            .expect("ipv6/128 addr to ipnetwork"),
                    ),
                ],
                remote_addresses: vec![assigned_addresses.entry_mixnet_gateway_ip],
                mtu,
            };

            let tun_device = Self::create_tun_device(packet_tunnel_settings, shared_state).await?;
            tracing::debug!("Created tun device");
            tun_device
        };

        #[cfg(any(target_os = "linux", target_os = "macos", target_os = "windows"))]
        {
            let tun_name = tun_device
                .get_ref()
                .name()
                .map_err(Error::GetTunDeviceName)?;

            tracing::debug!("Created tun device: {}", tun_name);

            let routing_config = RoutingConfig::Mixnet {
                tun_name: tun_name.clone(),
                entry_gateway_address: assigned_addresses.entry_mixnet_gateway_ip,
                #[cfg(target_os = "linux")]
                physical_interface: DefaultInterface::current()?,
            };

            Self::set_routes(routing_config, shared_state).await?;
            Self::set_dns(&tun_name, shared_state)?;
        }

        let tunnel_conn_data = TunnelConnectionData::Mixnet(MixnetConnectionData {
            nym_address: Box::new(assigned_addresses.mixnet_client_address),
            exit_ipr: Box::new(assigned_addresses.exit_mix_addresses.0),
            ipv4: assigned_addresses.interface_addresses.ipv4,
            ipv6: assigned_addresses.interface_addresses.ipv6,
        });

        let tunnel_handle = AnyTunnelHandle::from(connected_tunnel.run(tun_device).await);

        Ok((tunnel_conn_data, tunnel_handle))
    }

    #[cfg(any(target_os = "linux", target_os = "macos", target_os = "windows"))]
    async fn start_wireguard_tunnel(
        connected_mixnet: ConnectedMixnet,
        shared_state: &mut SharedState,
    ) -> Result<(TunnelConnectionData, AnyTunnelHandle)> {
        let connected_tunnel = connected_mixnet
            .connect_wireguard_tunnel(shared_state.tunnel_settings.enable_credentials_mode)
            .await
            .map_err(Error::ConnectWireguardTunnel)?;
        let conn_data = connected_tunnel.connection_data();

        #[cfg(unix)]
        let entry_tun = Self::create_wireguard_device(
            IpPair {
                ipv4: conn_data.entry.private_ipv4,
                ipv6: conn_data.entry.private_ipv6,
            },
            None,
            connected_tunnel.entry_mtu(),
        )?;
        #[cfg(unix)]
        let entry_tun_name = entry_tun
            .get_ref()
            .name()
            .map_err(Error::GetTunDeviceName)?;
        #[cfg(unix)]
        tracing::info!("Created entry tun device: {}", entry_tun_name);

        #[cfg(unix)]
        let exit_tun = Self::create_wireguard_device(
            IpPair {
                ipv4: conn_data.exit.private_ipv4,
                ipv6: conn_data.exit.private_ipv6,
            },
            Some(conn_data.entry.private_ipv4),
            connected_tunnel.exit_mtu(),
        )?;
        #[cfg(unix)]
        let exit_tun_name = exit_tun.get_ref().name().map_err(Error::GetTunDeviceName)?;
        #[cfg(unix)]
        tracing::info!("Created exit tun device: {}", exit_tun_name);

        #[cfg(windows)]
        let entry_tun_name = "nym0".to_owned();
        #[cfg(windows)]
        let exit_tun_name = "nym1".to_owned();

        let routing_config = RoutingConfig::Wireguard {
            #[cfg(unix)]
            entry_tun_name,
            #[cfg(unix)]
            exit_tun_name: exit_tun_name.clone(),
            #[cfg(windows)]
            entry_tun_name: entry_tun_name.clone(),
            #[cfg(windows)]
            exit_tun_name: exit_tun_name.clone(),
            entry_gateway_address: conn_data.entry.endpoint.ip(),
            exit_gateway_address: conn_data.exit.endpoint.ip(),
            #[cfg(target_os = "linux")]
            physical_interface: DefaultInterface::current()?,
        };

        Self::set_routes(routing_config, shared_state).await?;
        Self::set_dns(&exit_tun_name, shared_state)?;

        let tunnel_conn_data = TunnelConnectionData::Wireguard(WireguardConnectionData {
            entry: WireguardNode::from(conn_data.entry.clone()),
            exit: WireguardNode::from(conn_data.exit.clone()),
        });

        let tunnel_handle = connected_tunnel
            .run(
                #[cfg(unix)]
                entry_tun,
                #[cfg(unix)]
                exit_tun,
                #[cfg(windows)]
                &entry_tun_name,
                #[cfg(windows)]
                &exit_tun_name,
                shared_state.tunnel_settings.dns.ip_addresses().to_vec(),
            )
            .map_err(Error::RunWireguardTunnel)?;

        let any_tunnel_handle = AnyTunnelHandle::from(tunnel_handle);

        Ok((tunnel_conn_data, any_tunnel_handle))
    }

    #[cfg(any(target_os = "ios", target_os = "android"))]
    async fn start_wireguard_tunnel(
        connected_mixnet: ConnectedMixnet,
        shared_state: &mut SharedState,
    ) -> Result<(TunnelConnectionData, AnyTunnelHandle)> {
        let connected_tunnel = connected_mixnet
            .connect_wireguard_tunnel(shared_state.tunnel_settings.enable_credentials_mode)
            .await
            .map_err(Error::ConnectWireguardTunnel)?;

        let conn_data = connected_tunnel.connection_data();

        let packet_tunnel_settings = tunnel_provider::tunnel_settings::TunnelSettings {
            dns_servers: shared_state.tunnel_settings.dns.ip_addresses().to_vec(),
            interface_addresses: vec![
                IpNetwork::V4(
                    Ipv4Network::new(conn_data.entry.private_ipv4, 32)
                        .expect("ipv4 to ipnetwork/32"),
                ),
                IpNetwork::V6(
                    Ipv6Network::new(conn_data.entry.private_ipv6, 128)
                        .expect("ipv6 to ipnetwork/128"),
                ),
            ],
            remote_addresses: vec![conn_data.entry.endpoint.ip()],
            mtu: connected_tunnel.exit_mtu(),
        };

        let tun_device = Self::create_tun_device(packet_tunnel_settings, shared_state).await?;

        tracing::info!("Created tun device");

        let tunnel_conn_data = TunnelConnectionData::Wireguard(WireguardConnectionData {
            entry: WireguardNode::from(conn_data.entry.clone()),
            exit: WireguardNode::from(conn_data.exit.clone()),
        });

        let tunnel_handle = connected_tunnel
            .run(
                tun_device,
                shared_state.tunnel_settings.dns.ip_addresses().to_vec(),
                #[cfg(any(target_os = "ios", target_os = "android"))]
                shared_state.tun_provider.clone(),
            )
            .map_err(Error::RunWireguardTunnel)?;

        let any_tunnel_handle = AnyTunnelHandle::from(tunnel_handle);

        Ok((tunnel_conn_data, any_tunnel_handle))
    }

    #[cfg(any(target_os = "linux", target_os = "macos", target_os = "windows"))]
    fn set_dns(tun_name: &str, shared_state: &mut SharedState) -> Result<()> {
        let dns_servers = shared_state.tunnel_settings.dns.ip_addresses();

        shared_state
            .dns_handler
            .set(tun_name, dns_servers)
            .map_err(Error::SetDns)
    }

    #[cfg(any(target_os = "linux", target_os = "macos", target_os = "windows"))]
    async fn set_routes(
        routing_config: RoutingConfig,
        shared_state: &mut SharedState,
    ) -> Result<()> {
        #[cfg(any(target_os = "linux", target_os = "macos", target_os = "windows"))]
        shared_state
            .route_handler
            .add_routes(routing_config)
            .await
            .map_err(Error::AddRoutes)?;

        Ok(())
    }

    #[cfg(any(target_os = "linux", target_os = "macos", target_os = "windows"))]
    fn create_mixnet_device(interface_addresses: IpPair, mtu: u16) -> Result<AsyncDevice> {
        let mut tun_config = tun::Configuration::default();

        tun_config
            .address(interface_addresses.ipv4)
            .mtu(i32::from(mtu))
            .up();

        #[cfg(target_os = "linux")]
        tun_config.platform(|platform_config| {
            platform_config.packet_information(false);
        });

        let tun_device = tun::create_as_async(&tun_config).map_err(Error::CreateTunDevice)?;

        let tun_name = tun_device
            .get_ref()
            .name()
            .map_err(Error::GetTunDeviceName)?;

        tun_ipv6::set_ipv6_addr(&tun_name, interface_addresses.ipv6)
            .map_err(Error::SetTunDeviceIpv6Addr)?;

        Ok(tun_device)
    }

    #[cfg(any(target_os = "linux", target_os = "macos"))]
    fn create_wireguard_device(
        interface_addresses: IpPair,
        destination: Option<Ipv4Addr>,
        mtu: u16,
    ) -> Result<AsyncDevice> {
        let mut tun_config = tun::Configuration::default();

        tun_config
            .address(interface_addresses.ipv4)
            .netmask(Ipv4Addr::BROADCAST)
            .mtu(i32::from(mtu))
            .up();

        if let Some(destination) = destination {
            tun_config.destination(destination);
        }

        #[cfg(target_os = "linux")]
        tun_config.platform(|platform_config| {
            platform_config.packet_information(false);
        });

        let tun_device = tun::create_as_async(&tun_config).map_err(Error::CreateTunDevice)?;

        let tun_name = tun_device
            .get_ref()
            .name()
            .map_err(Error::GetTunDeviceName)?;

        tun_ipv6::set_ipv6_addr(&tun_name, interface_addresses.ipv6)
            .map_err(Error::SetTunDeviceIpv6Addr)?;

        Ok(tun_device)
    }

    #[cfg(any(target_os = "ios", target_os = "android"))]
    async fn create_tun_device(
        packet_tunnel_settings: tunnel_provider::tunnel_settings::TunnelSettings,
        shared_state: &mut SharedState,
    ) -> Result<AsyncDevice> {
        #[cfg(target_os = "ios")]
        let owned_tun_fd =
            tunnel_provider::ios::interface::get_tun_fd().map_err(Error::LocateTunDevice)?;

        #[cfg(target_os = "android")]
        let owned_tun_fd = {
            let raw_tun_fd = shared_state
                .tun_provider
                .configure_tunnel(packet_tunnel_settings.into_tunnel_network_settings())
                .map_err(|e| Error::ConfigureTunnelProvider(e.to_string()))?;
            unsafe { OwnedFd::from_raw_fd(raw_tun_fd) }
        };

        let mut tun_config = tun::Configuration::default();
        tun_config.raw_fd(owned_tun_fd.as_raw_fd());
        #[cfg(target_os = "android")]
        {
            #[cfg(target_os = "linux")]
            tun_config.platform(|platform_config| {
                platform_config.packet_information(false);
            });
        }

        #[cfg(target_os = "ios")]
        {
            shared_state
                .tun_provider
                .set_tunnel_network_settings(packet_tunnel_settings.into_tunnel_network_settings())
                .await
                .map_err(|e| Error::ConfigureTunnelProvider(e.to_string()))?
        }

        let device = tun::create_as_async(&tun_config).map_err(Error::CreateTunDevice)?;

        // Consume the owned fd, since the device is now responsible for closing the underlying raw fd.
        let _ = owned_tun_fd.into_raw_fd();

        Ok(device)
=======
            PrivateTunnelState::Connecting {
                connection_data: None,
            },
        )
>>>>>>> a5b0e672
    }
}

#[async_trait::async_trait]
impl TunnelStateHandler for ConnectingState {
    async fn handle_event(
        mut self: Box<Self>,
        shutdown_token: &CancellationToken,
        command_rx: &'async_trait mut mpsc::UnboundedReceiver<TunnelCommand>,
        shared_state: &'async_trait mut SharedState,
    ) -> NextTunnelState {
        tokio::select! {
            _ = shutdown_token.cancelled() => {
                NextTunnelState::NewState(DisconnectingState::enter(
                    PrivateActionAfterDisconnect::Nothing,
                    self.monitor_handle,
                    shared_state,
                ))
            }
           Some(monitor_event) = self.monitor_event_receiver.recv() => {
            match monitor_event {
                TunnelMonitorEvent::InitializingClient => {
                    NextTunnelState::SameState(self)
                }
                TunnelMonitorEvent::EstablishingTunnel(conn_data) => {
                    NextTunnelState::NewState((self, PrivateTunnelState::Connecting { connection_data: Some(*conn_data) }))
                }
                TunnelMonitorEvent::SelectedGateways(new_gateways) => {
                    self.selected_gateways = Some(*new_gateways);
                    NextTunnelState::SameState(self)
                }
                TunnelMonitorEvent::Up(conn_data) => {
                    NextTunnelState::NewState(ConnectedState::enter(conn_data, self.monitor_handle, self.monitor_event_receiver, shared_state))
                }
                TunnelMonitorEvent::Down(reason) => {
                    if let Some(reason) = reason {
                        NextTunnelState::NewState(DisconnectingState::enter(PrivateActionAfterDisconnect::Error(reason), self.monitor_handle, shared_state))
                    } else {
                        #[cfg(any(target_os = "linux", target_os = "macos", target_os = "windows"))]
                        shared_state.route_handler.remove_routes().await;

                        NextTunnelState::NewState(ConnectingState::enter( self.retry_attempt.saturating_add(1), self.selected_gateways, shared_state))
                    }
                }
            }
           }
            Some(command) = command_rx.recv() => {
                match command {
                    TunnelCommand::Connect => NextTunnelState::SameState(self),
                    TunnelCommand::Disconnect => {
                        NextTunnelState::NewState(DisconnectingState::enter(
                            PrivateActionAfterDisconnect::Nothing,
                            self.monitor_handle,
                            shared_state,
                        ))
                    },
                    TunnelCommand::SetTunnelSettings(tunnel_settings) => {
                        if shared_state.tunnel_settings == tunnel_settings {
                            NextTunnelState::SameState(self)
                        } else {
                            shared_state.tunnel_settings = tunnel_settings;
                            NextTunnelState::NewState(DisconnectingState::enter(
                                PrivateActionAfterDisconnect::Reconnect { retry_attempt: 0 },
                                self.monitor_handle,
                                shared_state,
                            ))
                        }
                    }
                }
            }
            else => NextTunnelState::Finished
        }
    }
}<|MERGE_RESOLUTION|>--- conflicted
+++ resolved
@@ -1,30 +1,6 @@
 // Copyright 2023 - Nym Technologies SA <contact@nymtech.net>
 // SPDX-License-Identifier: GPL-3.0-only
 
-<<<<<<< HEAD
-#[cfg(any(target_os = "linux", target_os = "macos"))]
-use std::net::Ipv4Addr;
-#[cfg(any(
-    target_os = "linux",
-    target_os = "macos",
-    target_os = "ios",
-    target_os = "android"
-))]
-#[cfg(any(target_os = "android", target_os = "ios"))]
-use std::os::fd::{AsRawFd, IntoRawFd};
-#[cfg(target_os = "android")]
-use std::os::fd::{FromRawFd, OwnedFd};
-
-use futures::{
-    future::{BoxFuture, Fuse, FusedFuture},
-    FutureExt,
-};
-#[cfg(any(target_os = "ios", target_os = "android"))]
-use ipnetwork::{IpNetwork, Ipv4Network, Ipv6Network};
-use nym_gateway_directory::GatewayMinPerformance;
-use time::OffsetDateTime;
-=======
->>>>>>> a5b0e672
 use tokio::sync::mpsc;
 use tokio_util::sync::CancellationToken;
 
@@ -37,11 +13,6 @@
     NextTunnelState, PrivateActionAfterDisconnect, PrivateTunnelState, SharedState, TunnelCommand,
     TunnelStateHandler,
 };
-<<<<<<< HEAD
-
-type ConnectFut = BoxFuture<'static, tunnel::Result<ConnectedMixnet>>;
-=======
->>>>>>> a5b0e672
 
 pub struct ConnectingState {
     monitor_handle: TunnelMonitorHandle,
@@ -79,446 +50,10 @@
                 retry_attempt,
                 selected_gateways,
             }),
-<<<<<<< HEAD
-            TunnelState::Connecting,
-        )
-    }
-
-    async fn on_connect_mixnet_client(
-        result: tunnel::Result<ConnectedMixnet>,
-        shared_state: &mut SharedState,
-    ) -> NextTunnelState {
-        match result.map_err(Error::ConnectMixnetClient) {
-            Ok(mut connected_mixnet) => {
-                shared_state.status_listener_handle = Some(
-                    connected_mixnet
-                        .start_event_listener(shared_state.mixnet_event_sender.clone())
-                        .await,
-                );
-
-                match Self::start_tunnel(connected_mixnet, shared_state).await {
-                    Ok((conn_data, tunnel_handle)) => NextTunnelState::NewState(
-                        ConnectedState::enter(conn_data, tunnel_handle, shared_state),
-                    ),
-                    Err(e) => {
-                        tracing::error!("Failed to start the tunnel: {}", e);
-
-                        NextTunnelState::NewState(DisconnectingState::enter(
-                            ActionAfterDisconnect::Error(e.error_state_reason()),
-                            None,
-                            shared_state,
-                        ))
-                    }
-                }
-            }
-            Err(e) => {
-                tracing::error!("Failed to connect mixnet client: {}", e);
-                NextTunnelState::NewState(DisconnectingState::enter(
-                    ActionAfterDisconnect::Error(e.error_state_reason()),
-                    None,
-                    shared_state,
-                ))
-            }
-        }
-    }
-
-    async fn on_cancel(
-        self,
-        after_disconnect: ActionAfterDisconnect,
-        shared_state: &mut SharedState,
-    ) -> NextTunnelState {
-        self.connect_cancel_token.cancel();
-
-        if !self.connect_fut.is_terminated() {
-            if let Ok(connected_mixnet) = self.connect_fut.await {
-                connected_mixnet.dispose().await;
-            }
-        }
-        NextTunnelState::NewState(DisconnectingState::enter(
-            after_disconnect,
-            None,
-            shared_state,
-        ))
-    }
-
-    async fn start_tunnel(
-        connected_mixnet: ConnectedMixnet,
-        shared_state: &mut SharedState,
-    ) -> Result<(ConnectionData, AnyTunnelHandle)> {
-        let selected_gateways = connected_mixnet.selected_gateways().clone();
-        let (tunnel_conn_data, tunnel_handle) = match shared_state.tunnel_settings.tunnel_type {
-            TunnelType::Mixnet => Self::start_mixnet_tunnel(connected_mixnet, shared_state).await?,
-            TunnelType::Wireguard => {
-                Self::start_wireguard_tunnel(connected_mixnet, shared_state).await?
-            }
-        };
-
-        let conn_data = ConnectionData {
-            entry_gateway: Box::new(*selected_gateways.entry.identity()),
-            exit_gateway: Box::new(*selected_gateways.exit.identity()),
-            connected_at: OffsetDateTime::now_utc(),
-            tunnel: tunnel_conn_data,
-        };
-
-        Ok((conn_data, tunnel_handle))
-    }
-
-    async fn start_mixnet_tunnel(
-        connected_mixnet: ConnectedMixnet,
-        shared_state: &mut SharedState,
-    ) -> Result<(TunnelConnectionData, AnyTunnelHandle)> {
-        let interface_addrs = shared_state
-            .tunnel_settings
-            .mixnet_tunnel_options
-            .interface_addrs;
-
-        let connected_tunnel = connected_mixnet
-            .connect_mixnet_tunnel(interface_addrs)
-            .await
-            .map_err(Error::ConnectMixnetTunnel)?;
-        let assigned_addresses = connected_tunnel.assigned_addresses();
-
-        let mtu: u16 = shared_state
-            .tunnel_settings
-            .mixnet_tunnel_options
-            .mtu
-            .unwrap_or(DEFAULT_TUN_MTU);
-
-        #[cfg(any(target_os = "linux", target_os = "macos", target_os = "windows"))]
-        let tun_device = Self::create_mixnet_device(assigned_addresses.interface_addresses, mtu)?;
-
-        #[cfg(any(target_os = "ios", target_os = "android"))]
-        let tun_device = {
-            let packet_tunnel_settings = tunnel_provider::tunnel_settings::TunnelSettings {
-                dns_servers: shared_state.tunnel_settings.dns.ip_addresses().to_vec(),
-                interface_addresses: vec![
-                    IpNetwork::V4(
-                        Ipv4Network::new(assigned_addresses.interface_addresses.ipv4, 32)
-                            .expect("ipv4/32 to ipnetwork"),
-                    ),
-                    IpNetwork::V6(
-                        Ipv6Network::new(assigned_addresses.interface_addresses.ipv6, 128)
-                            .expect("ipv6/128 addr to ipnetwork"),
-                    ),
-                ],
-                remote_addresses: vec![assigned_addresses.entry_mixnet_gateway_ip],
-                mtu,
-            };
-
-            let tun_device = Self::create_tun_device(packet_tunnel_settings, shared_state).await?;
-            tracing::debug!("Created tun device");
-            tun_device
-        };
-
-        #[cfg(any(target_os = "linux", target_os = "macos", target_os = "windows"))]
-        {
-            let tun_name = tun_device
-                .get_ref()
-                .name()
-                .map_err(Error::GetTunDeviceName)?;
-
-            tracing::debug!("Created tun device: {}", tun_name);
-
-            let routing_config = RoutingConfig::Mixnet {
-                tun_name: tun_name.clone(),
-                entry_gateway_address: assigned_addresses.entry_mixnet_gateway_ip,
-                #[cfg(target_os = "linux")]
-                physical_interface: DefaultInterface::current()?,
-            };
-
-            Self::set_routes(routing_config, shared_state).await?;
-            Self::set_dns(&tun_name, shared_state)?;
-        }
-
-        let tunnel_conn_data = TunnelConnectionData::Mixnet(MixnetConnectionData {
-            nym_address: Box::new(assigned_addresses.mixnet_client_address),
-            exit_ipr: Box::new(assigned_addresses.exit_mix_addresses.0),
-            ipv4: assigned_addresses.interface_addresses.ipv4,
-            ipv6: assigned_addresses.interface_addresses.ipv6,
-        });
-
-        let tunnel_handle = AnyTunnelHandle::from(connected_tunnel.run(tun_device).await);
-
-        Ok((tunnel_conn_data, tunnel_handle))
-    }
-
-    #[cfg(any(target_os = "linux", target_os = "macos", target_os = "windows"))]
-    async fn start_wireguard_tunnel(
-        connected_mixnet: ConnectedMixnet,
-        shared_state: &mut SharedState,
-    ) -> Result<(TunnelConnectionData, AnyTunnelHandle)> {
-        let connected_tunnel = connected_mixnet
-            .connect_wireguard_tunnel(shared_state.tunnel_settings.enable_credentials_mode)
-            .await
-            .map_err(Error::ConnectWireguardTunnel)?;
-        let conn_data = connected_tunnel.connection_data();
-
-        #[cfg(unix)]
-        let entry_tun = Self::create_wireguard_device(
-            IpPair {
-                ipv4: conn_data.entry.private_ipv4,
-                ipv6: conn_data.entry.private_ipv6,
-            },
-            None,
-            connected_tunnel.entry_mtu(),
-        )?;
-        #[cfg(unix)]
-        let entry_tun_name = entry_tun
-            .get_ref()
-            .name()
-            .map_err(Error::GetTunDeviceName)?;
-        #[cfg(unix)]
-        tracing::info!("Created entry tun device: {}", entry_tun_name);
-
-        #[cfg(unix)]
-        let exit_tun = Self::create_wireguard_device(
-            IpPair {
-                ipv4: conn_data.exit.private_ipv4,
-                ipv6: conn_data.exit.private_ipv6,
-            },
-            Some(conn_data.entry.private_ipv4),
-            connected_tunnel.exit_mtu(),
-        )?;
-        #[cfg(unix)]
-        let exit_tun_name = exit_tun.get_ref().name().map_err(Error::GetTunDeviceName)?;
-        #[cfg(unix)]
-        tracing::info!("Created exit tun device: {}", exit_tun_name);
-
-        #[cfg(windows)]
-        let entry_tun_name = "nym0".to_owned();
-        #[cfg(windows)]
-        let exit_tun_name = "nym1".to_owned();
-
-        let routing_config = RoutingConfig::Wireguard {
-            #[cfg(unix)]
-            entry_tun_name,
-            #[cfg(unix)]
-            exit_tun_name: exit_tun_name.clone(),
-            #[cfg(windows)]
-            entry_tun_name: entry_tun_name.clone(),
-            #[cfg(windows)]
-            exit_tun_name: exit_tun_name.clone(),
-            entry_gateway_address: conn_data.entry.endpoint.ip(),
-            exit_gateway_address: conn_data.exit.endpoint.ip(),
-            #[cfg(target_os = "linux")]
-            physical_interface: DefaultInterface::current()?,
-        };
-
-        Self::set_routes(routing_config, shared_state).await?;
-        Self::set_dns(&exit_tun_name, shared_state)?;
-
-        let tunnel_conn_data = TunnelConnectionData::Wireguard(WireguardConnectionData {
-            entry: WireguardNode::from(conn_data.entry.clone()),
-            exit: WireguardNode::from(conn_data.exit.clone()),
-        });
-
-        let tunnel_handle = connected_tunnel
-            .run(
-                #[cfg(unix)]
-                entry_tun,
-                #[cfg(unix)]
-                exit_tun,
-                #[cfg(windows)]
-                &entry_tun_name,
-                #[cfg(windows)]
-                &exit_tun_name,
-                shared_state.tunnel_settings.dns.ip_addresses().to_vec(),
-            )
-            .map_err(Error::RunWireguardTunnel)?;
-
-        let any_tunnel_handle = AnyTunnelHandle::from(tunnel_handle);
-
-        Ok((tunnel_conn_data, any_tunnel_handle))
-    }
-
-    #[cfg(any(target_os = "ios", target_os = "android"))]
-    async fn start_wireguard_tunnel(
-        connected_mixnet: ConnectedMixnet,
-        shared_state: &mut SharedState,
-    ) -> Result<(TunnelConnectionData, AnyTunnelHandle)> {
-        let connected_tunnel = connected_mixnet
-            .connect_wireguard_tunnel(shared_state.tunnel_settings.enable_credentials_mode)
-            .await
-            .map_err(Error::ConnectWireguardTunnel)?;
-
-        let conn_data = connected_tunnel.connection_data();
-
-        let packet_tunnel_settings = tunnel_provider::tunnel_settings::TunnelSettings {
-            dns_servers: shared_state.tunnel_settings.dns.ip_addresses().to_vec(),
-            interface_addresses: vec![
-                IpNetwork::V4(
-                    Ipv4Network::new(conn_data.entry.private_ipv4, 32)
-                        .expect("ipv4 to ipnetwork/32"),
-                ),
-                IpNetwork::V6(
-                    Ipv6Network::new(conn_data.entry.private_ipv6, 128)
-                        .expect("ipv6 to ipnetwork/128"),
-                ),
-            ],
-            remote_addresses: vec![conn_data.entry.endpoint.ip()],
-            mtu: connected_tunnel.exit_mtu(),
-        };
-
-        let tun_device = Self::create_tun_device(packet_tunnel_settings, shared_state).await?;
-
-        tracing::info!("Created tun device");
-
-        let tunnel_conn_data = TunnelConnectionData::Wireguard(WireguardConnectionData {
-            entry: WireguardNode::from(conn_data.entry.clone()),
-            exit: WireguardNode::from(conn_data.exit.clone()),
-        });
-
-        let tunnel_handle = connected_tunnel
-            .run(
-                tun_device,
-                shared_state.tunnel_settings.dns.ip_addresses().to_vec(),
-                #[cfg(any(target_os = "ios", target_os = "android"))]
-                shared_state.tun_provider.clone(),
-            )
-            .map_err(Error::RunWireguardTunnel)?;
-
-        let any_tunnel_handle = AnyTunnelHandle::from(tunnel_handle);
-
-        Ok((tunnel_conn_data, any_tunnel_handle))
-    }
-
-    #[cfg(any(target_os = "linux", target_os = "macos", target_os = "windows"))]
-    fn set_dns(tun_name: &str, shared_state: &mut SharedState) -> Result<()> {
-        let dns_servers = shared_state.tunnel_settings.dns.ip_addresses();
-
-        shared_state
-            .dns_handler
-            .set(tun_name, dns_servers)
-            .map_err(Error::SetDns)
-    }
-
-    #[cfg(any(target_os = "linux", target_os = "macos", target_os = "windows"))]
-    async fn set_routes(
-        routing_config: RoutingConfig,
-        shared_state: &mut SharedState,
-    ) -> Result<()> {
-        #[cfg(any(target_os = "linux", target_os = "macos", target_os = "windows"))]
-        shared_state
-            .route_handler
-            .add_routes(routing_config)
-            .await
-            .map_err(Error::AddRoutes)?;
-
-        Ok(())
-    }
-
-    #[cfg(any(target_os = "linux", target_os = "macos", target_os = "windows"))]
-    fn create_mixnet_device(interface_addresses: IpPair, mtu: u16) -> Result<AsyncDevice> {
-        let mut tun_config = tun::Configuration::default();
-
-        tun_config
-            .address(interface_addresses.ipv4)
-            .mtu(i32::from(mtu))
-            .up();
-
-        #[cfg(target_os = "linux")]
-        tun_config.platform(|platform_config| {
-            platform_config.packet_information(false);
-        });
-
-        let tun_device = tun::create_as_async(&tun_config).map_err(Error::CreateTunDevice)?;
-
-        let tun_name = tun_device
-            .get_ref()
-            .name()
-            .map_err(Error::GetTunDeviceName)?;
-
-        tun_ipv6::set_ipv6_addr(&tun_name, interface_addresses.ipv6)
-            .map_err(Error::SetTunDeviceIpv6Addr)?;
-
-        Ok(tun_device)
-    }
-
-    #[cfg(any(target_os = "linux", target_os = "macos"))]
-    fn create_wireguard_device(
-        interface_addresses: IpPair,
-        destination: Option<Ipv4Addr>,
-        mtu: u16,
-    ) -> Result<AsyncDevice> {
-        let mut tun_config = tun::Configuration::default();
-
-        tun_config
-            .address(interface_addresses.ipv4)
-            .netmask(Ipv4Addr::BROADCAST)
-            .mtu(i32::from(mtu))
-            .up();
-
-        if let Some(destination) = destination {
-            tun_config.destination(destination);
-        }
-
-        #[cfg(target_os = "linux")]
-        tun_config.platform(|platform_config| {
-            platform_config.packet_information(false);
-        });
-
-        let tun_device = tun::create_as_async(&tun_config).map_err(Error::CreateTunDevice)?;
-
-        let tun_name = tun_device
-            .get_ref()
-            .name()
-            .map_err(Error::GetTunDeviceName)?;
-
-        tun_ipv6::set_ipv6_addr(&tun_name, interface_addresses.ipv6)
-            .map_err(Error::SetTunDeviceIpv6Addr)?;
-
-        Ok(tun_device)
-    }
-
-    #[cfg(any(target_os = "ios", target_os = "android"))]
-    async fn create_tun_device(
-        packet_tunnel_settings: tunnel_provider::tunnel_settings::TunnelSettings,
-        shared_state: &mut SharedState,
-    ) -> Result<AsyncDevice> {
-        #[cfg(target_os = "ios")]
-        let owned_tun_fd =
-            tunnel_provider::ios::interface::get_tun_fd().map_err(Error::LocateTunDevice)?;
-
-        #[cfg(target_os = "android")]
-        let owned_tun_fd = {
-            let raw_tun_fd = shared_state
-                .tun_provider
-                .configure_tunnel(packet_tunnel_settings.into_tunnel_network_settings())
-                .map_err(|e| Error::ConfigureTunnelProvider(e.to_string()))?;
-            unsafe { OwnedFd::from_raw_fd(raw_tun_fd) }
-        };
-
-        let mut tun_config = tun::Configuration::default();
-        tun_config.raw_fd(owned_tun_fd.as_raw_fd());
-        #[cfg(target_os = "android")]
-        {
-            #[cfg(target_os = "linux")]
-            tun_config.platform(|platform_config| {
-                platform_config.packet_information(false);
-            });
-        }
-
-        #[cfg(target_os = "ios")]
-        {
-            shared_state
-                .tun_provider
-                .set_tunnel_network_settings(packet_tunnel_settings.into_tunnel_network_settings())
-                .await
-                .map_err(|e| Error::ConfigureTunnelProvider(e.to_string()))?
-        }
-
-        let device = tun::create_as_async(&tun_config).map_err(Error::CreateTunDevice)?;
-
-        // Consume the owned fd, since the device is now responsible for closing the underlying raw fd.
-        let _ = owned_tun_fd.into_raw_fd();
-
-        Ok(device)
-=======
             PrivateTunnelState::Connecting {
                 connection_data: None,
             },
         )
->>>>>>> a5b0e672
     }
 }
 
