--- conflicted
+++ resolved
@@ -141,20 +141,10 @@
             interface: WgInterface {
                 listen_port: None,
                 private_key: PrivateKey::from(private_key.to_bytes()),
-<<<<<<< HEAD
                 addresses: vec![
-                    IpNetwork::V4(
-                        Ipv4Network::new(gateway_data.private_ipv4, 32)
-                            .expect("private_ipv4/32 to ipnetwork"),
-                    ),
-                    IpNetwork::V6(
-                        Ipv6Network::new(gateway_data.private_ipv6, 128)
-                            .expect("private_ipv6/128 to ipnetwork"),
-                    ),
+                    IpNetwork::V4(Ipv4Network::from(gateway_data.private_ipv4)),
+                    IpNetwork::V6(Ipv6Network::from(gateway_data.private_ipv6)),
                 ],
-=======
-                addresses: vec![IpNetwork::V4(Ipv4Network::from(gateway_data.private_ipv4))],
->>>>>>> 681033a4
                 dns,
                 mtu,
                 #[cfg(target_os = "linux")]
