// Copyright 2024 - Nym Technologies SA <contact@nymtech.net>
<<<<<<< HEAD
// SPDX-License-Identifier: Apache-2.0
=======
// SPDX-License-Identifier: GPL-3.0-only
>>>>>>> d9acac37

#[cfg(any(target_os = "ios", target_os = "android"))]
pub mod netstack;
pub mod uapi;
pub mod wireguard_go;

use std::{fmt, net::SocketAddr};

use base64::engine::Engine;
use ipnetwork::IpNetwork;
use uapi::UapiConfigBuilder;
use zeroize::{Zeroize, ZeroizeOnDrop};

#[derive(Debug, thiserror::Error)]
pub enum Error {
    #[error("failed to convert IP addr into C string")]
    IpAddrToCstr,

    #[error("failed to convert socket addr into C string")]
    SocketAddrToCstr,

    #[error("config contains nul byte")]
    ConfigContainsNulByte,

<<<<<<< HEAD
=======
    #[cfg(target_os = "windows")]
    #[error("interface name contains nul byte")]
    InterfaceNameContainsNulByte,

>>>>>>> d9acac37
    #[error("failed to start the tunnel (code: {})", _0)]
    StartTunnel(i32),

    #[error("failed to open connection through the tunnel (code: {})", _0)]
    OpenConnection(i32),

    #[error("failed to set UAPI config (code: {})", _0)]
    SetUapiConfig(i64),

    #[error("failed to obtain tunnel socket fd")]
    ObtainSocketFd,
}

pub type Result<T, E = Error> = std::result::Result<T, E>;

pub type LoggingCallback = unsafe extern "system" fn(
    level: u32, // WgLogLevel
    msg: *const std::ffi::c_char,
    context: *mut std::ffi::c_void,
);

/// WireGuard peer configuration.
pub struct PeerConfig {
    pub public_key: PublicKey,
    pub preshared_key: Option<PresharedKey>,
    pub endpoint: SocketAddr,
    pub allowed_ips: Vec<IpNetwork>,
}

impl PeerConfig {
    fn append_to(&self, config_builder: &mut UapiConfigBuilder) {
        config_builder.add("public_key", self.public_key.as_bytes().as_ref());
        if let Some(preshared_key) = self.preshared_key.as_ref() {
            config_builder.add("preshared_key", preshared_key.as_bytes().as_ref());
        }

        config_builder.add("endpoint", self.endpoint.to_string().as_str());

        if !self.allowed_ips.is_empty() {
            config_builder.add("replace_allowed_ips", "true");
        }

        for allowed_ip in self.allowed_ips.iter() {
            config_builder.add("allowed_ip", allowed_ip.to_string().as_str());
        }
    }
}

impl fmt::Debug for PeerConfig {
    fn fmt(&self, f: &mut fmt::Formatter) -> fmt::Result {
        f.debug_struct("PeerConfig")
            .field("public_key", &self.public_key)
            .field(
                "preshared_key",
                &self.preshared_key.as_ref().map(|_| "(hidden)"),
            )
            .field("endpoint", &self.endpoint)
            .field("allowed_ips", &self.allowed_ips)
            .finish()
    }
}

/// Holds new endpoint for the peer matching by public key.
#[derive(Debug)]
pub struct PeerEndpointUpdate {
    pub public_key: PublicKey,
    pub endpoint: SocketAddr,
}

impl PeerEndpointUpdate {
    fn append_to(&self, config_builder: &mut UapiConfigBuilder) {
        config_builder.add("public_key", self.public_key.as_bytes().as_ref());
        config_builder.add("endpoint", self.endpoint.to_string().as_str());
    }
}

#[derive(Clone)]
pub struct PrivateKey(x25519_dalek::StaticSecret);

impl PrivateKey {
    pub fn from_base64(s: &str) -> Option<Self> {
        let bytes = base64::engine::general_purpose::STANDARD.decode(s).ok()?;
        if bytes.len() == 32 {
            let mut key = [0u8; 32];
            key.copy_from_slice(&bytes);
            Some(PrivateKey::from(key))
        } else {
            None
        }
    }

    pub fn to_bytes(&self) -> [u8; 32] {
        self.0.to_bytes()
    }

    pub fn public_key(&self) -> PublicKey {
        PublicKey::from(&self.0)
    }
}

impl From<[u8; 32]> for PrivateKey {
    fn from(bytes: [u8; 32]) -> Self {
        Self(x25519_dalek::StaticSecret::from(bytes))
    }
}

#[derive(Clone, Eq, PartialEq, Hash, Copy)]
pub struct PublicKey(x25519_dalek::PublicKey);

impl PublicKey {
    pub fn from_base64(s: &str) -> Option<Self> {
        let bytes = base64::engine::general_purpose::STANDARD.decode(s).ok()?;
        if bytes.len() == 32 {
            let mut key = [0u8; 32];
            key.copy_from_slice(&bytes);
            Some(PublicKey::from(key))
        } else {
            None
        }
    }

    pub fn as_bytes(&self) -> &[u8; 32] {
        self.0.as_bytes()
    }

    pub fn to_base64(&self) -> String {
        base64::engine::general_purpose::STANDARD.encode(self.as_bytes())
    }
}

impl fmt::Debug for PublicKey {
    fn fmt(&self, f: &mut fmt::Formatter<'_>) -> fmt::Result {
        write!(f, "{}", &self.to_base64())
    }
}

impl fmt::Display for PublicKey {
    fn fmt(&self, f: &mut fmt::Formatter<'_>) -> fmt::Result {
        write!(f, "{}", &self.to_base64())
    }
}

impl From<[u8; 32]> for PublicKey {
    fn from(public_key: [u8; 32]) -> PublicKey {
        PublicKey(x25519_dalek::PublicKey::from(public_key))
    }
}

impl<'a> From<&'a x25519_dalek::StaticSecret> for PublicKey {
    fn from(private_key: &'a x25519_dalek::StaticSecret) -> PublicKey {
        PublicKey(x25519_dalek::PublicKey::from(private_key))
    }
}

#[derive(Clone, Zeroize, ZeroizeOnDrop)]
pub struct PresharedKey([u8; 32]);

impl PresharedKey {
    pub fn as_bytes(&self) -> &[u8; 32] {
        &self.0
    }
}

impl From<[u8; 32]> for PresharedKey {
    fn from(key: [u8; 32]) -> PresharedKey {
        PresharedKey(key)
    }
}<|MERGE_RESOLUTION|>--- conflicted
+++ resolved
@@ -1,9 +1,5 @@
 // Copyright 2024 - Nym Technologies SA <contact@nymtech.net>
-<<<<<<< HEAD
-// SPDX-License-Identifier: Apache-2.0
-=======
 // SPDX-License-Identifier: GPL-3.0-only
->>>>>>> d9acac37
 
 #[cfg(any(target_os = "ios", target_os = "android"))]
 pub mod netstack;
@@ -28,13 +24,10 @@
     #[error("config contains nul byte")]
     ConfigContainsNulByte,
 
-<<<<<<< HEAD
-=======
     #[cfg(target_os = "windows")]
     #[error("interface name contains nul byte")]
     InterfaceNameContainsNulByte,
 
->>>>>>> d9acac37
     #[error("failed to start the tunnel (code: {})", _0)]
     StartTunnel(i32),
 
