--- conflicted
+++ resolved
@@ -13,18 +13,9 @@
 use bytes::BytesMut;
 use dns_lookup::lookup_host;
 use futures::StreamExt;
-<<<<<<< HEAD
 use netstack::ffi::{NetstackCall as _, NetstackCallImpl, NetstackRequestGo};
-use nym_authenticator_client::ClientMessage;
-use nym_authenticator_requests::v4::{
-    registration::{FinalMessage, GatewayClient, InitMessage, RegistrationData},
-    response::{AuthenticatorResponseData, PendingRegistrationResponse, RegisteredResponse},
-};
-=======
-use netstack::{NetstackCall as _, NetstackCallImpl};
 use nym_authenticator_client::{AuthenticatorResponse, AuthenticatorVersion, ClientMessage};
 use nym_authenticator_requests::{v2, v3, v4};
->>>>>>> 7ee20157
 use nym_config::defaults::NymNetworkDetails;
 use nym_connection_monitor::self_ping_and_wait;
 use nym_gateway_directory::{
@@ -72,14 +63,11 @@
     let exit_router_address = entry_gateway.ipr_address;
     let authenticator = entry_gateway.authenticator_address;
     let gateway_host = entry_gateway.host.clone().unwrap();
-<<<<<<< HEAD
-    println!("gateway_host: {}", gateway_host);
-=======
     let auth_version = AuthenticatorVersion::from(entry_gateway.version.clone());
->>>>>>> 7ee20157
     let entry_gateway_id = entry_gateway.identity();
 
     info!("Probing gateway: {entry_gateway:?}");
+    debug!("gateway_host: {}", gateway_host);
 
     // Connect to the mixnet
     let mixnet_client = MixnetClientBuilder::new_ephemeral()
@@ -231,13 +219,7 @@
             _ => bail!("Unexpected response"),
         };
 
-<<<<<<< HEAD
-        println!("registered_data: {:?}", registered_data);
-
-        let peer_public = registered_data.pub_key.inner();
-=======
         let peer_public = registered_data.pub_key().inner();
->>>>>>> 7ee20157
         let static_private = x25519_dalek::StaticSecret::from(private_key.to_bytes());
         let public_key_bs64 = general_purpose::STANDARD.encode(peer_public.as_bytes());
         let private_key_hex = hex::encode(static_private.to_bytes());
@@ -273,10 +255,9 @@
         wg_outcome.can_register = true;
 
         if wg_outcome.can_register {
-<<<<<<< HEAD
             let netstack_request = NetstackRequest::new(
-                &registered_data.private_ips.ipv4.to_string(),
-                &registered_data.private_ips.ipv6.to_string(),
+                &registered_data.private_ips().ipv4.to_string(),
+                &registered_data.private_ips().ipv6.to_string(),
                 &private_key_hex,
                 &public_key_hex,
                 &wg_endpoint,
@@ -294,25 +275,9 @@
             );
             wg_outcome.can_handshake_v4 = netstack_response_v4.can_handshake;
             wg_outcome.can_resolve_dns_v4 = netstack_response_v4.can_resolve_dns;
-=======
-            let netstack_request = netstack::NetstackRequest {
-                wg_ip: registered_data.private_ips().ipv4.to_string(),
-                private_key: private_key_hex.clone(),
-                public_key: public_key_hex.clone(),
-                endpoint: wg_endpoint.clone(),
-                ..Default::default()
-            };
-
-            let netstack_response = NetstackCallImpl::ping(&netstack_request);
-
-            info!("Wireguard probe response for IPv4: {:?}", netstack_response);
-            wg_outcome.can_handshake_v4 = netstack_response.can_handshake;
-            wg_outcome.can_resolve_dns_v4 = netstack_response.can_resolve_dns;
->>>>>>> 7ee20157
             wg_outcome.ping_hosts_performance_v4 =
                 netstack_response_v4.received_hosts as f32 / netstack_response_v4.sent_hosts as f32;
             wg_outcome.ping_ips_performance_v4 =
-<<<<<<< HEAD
                 netstack_response_v4.received_ips as f32 / netstack_response_v4.sent_ips as f32;
 
             // Perform IPv6 ping test
@@ -325,23 +290,6 @@
             );
             wg_outcome.can_handshake_v6 = netstack_response_v6.can_handshake;
             wg_outcome.can_resolve_dns_v6 = netstack_response_v6.can_resolve_dns;
-=======
-                netstack_response.received_ips as f32 / netstack_response.sent_ips as f32;
-
-            let netstack_request = netstack::NetstackRequest {
-                wg_ip: registered_data.private_ips().ipv6.to_string(),
-                private_key: private_key_hex,
-                public_key: public_key_hex,
-                endpoint: wg_endpoint.clone(),
-                ..Default::default()
-            };
-
-            let netstack_response = NetstackCallImpl::ping(&netstack_request);
-
-            info!("Wireguard probe response for IPv6: {:?}", netstack_response);
-            wg_outcome.can_handshake_v6 = netstack_response.can_handshake;
-            wg_outcome.can_resolve_dns_v6 = netstack_response.can_resolve_dns;
->>>>>>> 7ee20157
             wg_outcome.ping_hosts_performance_v6 =
                 netstack_response_v6.received_hosts as f32 / netstack_response_v6.sent_hosts as f32;
             wg_outcome.ping_ips_performance_v6 =
