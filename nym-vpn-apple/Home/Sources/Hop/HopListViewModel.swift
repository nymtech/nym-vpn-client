--- conflicted
+++ resolved
@@ -61,17 +61,9 @@
     func isCountrySelected(countryCode: String) -> Bool {
         switch type {
         case .entry:
-<<<<<<< HEAD
-            guard let entryGateway = connectionManager.entryGateway else { return false }
-            return entryGateway.countryCode == countryCode
-        case .exit:
-            guard let exitRouter = connectionManager.exitRouter else { return false }
-            return exitRouter.countryCode == countryCode
-=======
             return connectionManager.entryGateway.countryCode == countryCode
         case .exit:
             return connectionManager.exitRouter.countryCode == countryCode
->>>>>>> 3b46fadf
         }
     }
 }
