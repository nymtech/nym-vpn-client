// swift-tools-version: 5.10
// The swift-tools-version declares the minimum version of Swift required to build this package.

import PackageDescription

let package = Package(
    name: "MixnetLibrary",
    platforms: [
        .iOS(.v16)
    ],
    products: [
        .library(
            name: "MixnetLibrary",
            targets: ["MixnetLibrary"]
        )
    ],
    targets: [
        .target(
            name: "MixnetLibrary",
            dependencies: [
                "NymVpnLib"
            ]
        ),
        .binaryTarget(
            name: "NymVpnLib",
<<<<<<< HEAD
            url: "https://github.com/nymtech/nym-vpn-client/releases/download/nym-vpn-core-v1.0.0-rc.3/nym-vpn-core-v1.0.0-rc.3_ios_universal.zip",
            checksum: "76b70ac0025dba1e6ca50d2e468143f17cdf5ee50a370dbffe3d8b2fc71c2044"
=======
            url: "https://github.com/nymtech/nym-vpn-client/releases/download/nym-vpn-core-v1.0.0-rc.5/nym-vpn-core-v1.0.0-rc.5_ios_universal.zip",
            checksum: "0e7c4e0a4039e8449828d21b3e50914cd2e5713d059ba04e8d70b62c960bd045"
>>>>>>> f7bf6752
        ),
//        .binaryTarget(
//            name: "NymVpnLib",
//            path: "Sources/RustFramework.xcframework"
//        ),
        .testTarget(
            name: "MixnetLibraryTests",
            dependencies: ["MixnetLibrary"]
        )
    ]
)<|MERGE_RESOLUTION|>--- conflicted
+++ resolved
@@ -23,13 +23,8 @@
         ),
         .binaryTarget(
             name: "NymVpnLib",
-<<<<<<< HEAD
-            url: "https://github.com/nymtech/nym-vpn-client/releases/download/nym-vpn-core-v1.0.0-rc.3/nym-vpn-core-v1.0.0-rc.3_ios_universal.zip",
-            checksum: "76b70ac0025dba1e6ca50d2e468143f17cdf5ee50a370dbffe3d8b2fc71c2044"
-=======
             url: "https://github.com/nymtech/nym-vpn-client/releases/download/nym-vpn-core-v1.0.0-rc.5/nym-vpn-core-v1.0.0-rc.5_ios_universal.zip",
             checksum: "0e7c4e0a4039e8449828d21b3e50914cd2e5713d059ba04e8d70b62c960bd045"
->>>>>>> f7bf6752
         ),
 //        .binaryTarget(
 //            name: "NymVpnLib",
