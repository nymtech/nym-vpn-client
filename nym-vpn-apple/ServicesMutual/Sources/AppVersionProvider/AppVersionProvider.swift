import Foundation

public enum AppVersionProvider {
<<<<<<< HEAD
    public static let libVersion = "1.1.0-beta.1"
=======
    public static let libVersion = "1.1.0-beta.4"
>>>>>>> b42c9cf3

    public static var app: String {
        "nym-vpn-app"
    }

    public static var platform: String {
        "\(osType()); \(osVersion()); \(hardwareString())"
    }

    public static func appVersion(in bundle: Bundle = .main) -> String {
        guard let version = bundle.object(forInfoDictionaryKey: "CFBundleShortVersionString") as? String
        else {
            fatalError("Missing CFBundleShortVersionString")
        }
        return version
    }
}

private extension AppVersionProvider {
    static func osType() -> String {
#if os(OSX)
        return "macOS"
#elseif os(watchOS)
        return "watchOS"
#elseif os(tvOS)
        return "tvOS"
#elseif os(iOS)
#if targetEnvironment(macCatalyst)
        return "macOSCatalyst"
#else
        return "iOS"
#endif
#endif
    }

    static func osVersion() -> String {
        let os = ProcessInfo().operatingSystemVersion
        return "\(os.majorVersion).\(os.minorVersion).\(os.patchVersion)"
    }

    static func hardwareString() -> String {
        var name: [Int32] = [CTL_HW, HW_MACHINE]
        var size: Int = 2
        sysctl(&name, 2, nil, &size, nil, 0)
        var hwMachine = [CChar](repeating: 0, count: Int(size))
        sysctl(&name, 2, &hwMachine, &size, nil, 0)

        var hardware = String(cString: hwMachine)
        let simulatorSet: Set<String> = [
            "arm64",
            "i386",
            "x86_64"
        ]
        if simulatorSet.contains(hardware),
           let deviceID = ProcessInfo.processInfo.environment["SIMULATOR_MODEL_IDENTIFIER"] {
            hardware = deviceID
        }
        return hardware
    }
}<|MERGE_RESOLUTION|>--- conflicted
+++ resolved
@@ -1,11 +1,7 @@
 import Foundation
 
 public enum AppVersionProvider {
-<<<<<<< HEAD
-    public static let libVersion = "1.1.0-beta.1"
-=======
     public static let libVersion = "1.1.0-beta.4"
->>>>>>> b42c9cf3
 
     public static var app: String {
         "nym-vpn-app"
