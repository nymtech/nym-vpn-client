--- conflicted
+++ resolved
@@ -10,12 +10,9 @@
     case tunnelProvider
     case internalUnknown
     case sameEntryAndExitGateway
-<<<<<<< HEAD
-=======
     case invalidEntryGatewayCountry
     case invalidExitGatewayCountry
     case badBandwidthIncrease
->>>>>>> e2205ac8
 
     public init(with errorStateReason: ErrorStateReason) {
         switch errorStateReason {
@@ -33,15 +30,12 @@
             self = .internalUnknown
         case .sameEntryAndExitGateway:
             self = .sameEntryAndExitGateway
-<<<<<<< HEAD
-=======
         case .invalidEntryGatewayCountry:
             self = .invalidEntryGatewayCountry
         case .invalidExitGatewayCountry:
             self = .invalidExitGatewayCountry
         case .badBandwidthIncrease:
             self = .badBandwidthIncrease
->>>>>>> e2205ac8
         }
     }
 
@@ -70,9 +64,6 @@
         case .internalUnknown:
             "errorReason.internalUnknown".localizedString
         case .sameEntryAndExitGateway:
-<<<<<<< HEAD
-            ""
-=======
             "errorReason.sameEntryAndExitGateway".localizedString
         case .invalidEntryGatewayCountry:
             "errorReason.invalidEntryGatewayCountry".localizedString
@@ -80,7 +71,6 @@
             "errorReason.invalidExitGatewayCountry".localizedString
         case .badBandwidthIncrease:
             "errorReason.badBandwidthIncrease".localizedString
->>>>>>> e2205ac8
         }
     }
 }
