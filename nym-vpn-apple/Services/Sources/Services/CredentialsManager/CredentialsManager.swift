import Combine
import Logging
import Foundation
import AppSettings
import Constants

#if os(iOS)
import ErrorHandler
import MixnetLibrary
#endif

#if os(macOS)
import GRPCManager
import HelperManager
#endif

public final class CredentialsManager {
    private let logger = Logger(label: "CredentialsManager")
#if os(macOS)
    private let grpcManager = GRPCManager.shared
    private let helperManager = HelperManager.shared
#endif
    private let appSettings = AppSettings.shared

    private var cancellables = Set<AnyCancellable>()

    public static let shared = CredentialsManager()

    public var isValidCredentialImported: Bool {
        appSettings.isCredentialImported
    }

    private init() {
        setup()
    }

    public func add(credential: String) async throws {
<<<<<<< HEAD
        let trimmedCredential = credential.trimmingCharacters(in: .whitespacesAndNewlines)
=======
>>>>>>> f7bf6752
        try await Task(priority: .background) {
            do {
#if os(iOS)
                let dataFolderURL = try dataFolderURL()

                if !FileManager.default.fileExists(atPath: dataFolderURL.path()) {
                    try FileManager.default.createDirectory(at: dataFolderURL, withIntermediateDirectories: true)
                }
<<<<<<< HEAD
                try storeAccountMnemonic(mnemonic: trimmedCredential, path: dataFolderURL.path())
#elseif os(macOS)
                // TODO: check if daemon is installed and does not need an update
                _ = await installHelperIfNeeded()
                try await grpcManager.storeAccount(with: trimmedCredential)
=======
                try storeAccountMnemonic(mnemonic: credential, path: dataFolderURL.path())
#elseif os(macOS)
                // TODO: check if daemon is installed and does not need an update
                _ = await installHelperIfNeeded()
                try await grpcManager.storeAccount(with: credential)
>>>>>>> f7bf6752
#endif
                checkCredentialImport()
            } catch {
#if os(iOS)
                if let vpnError = error as? VpnError {
                    throw VPNErrorReason(with: vpnError)
                } else {
                    throw error
                }
#elseif os(macOS)
                throw error
#endif
            }
        }.value
    }

    public func removeCredential() async throws {
        do {
            let removalResult: Bool
#if os(iOS)
            let dataFolderURL = try dataFolderURL()
            removalResult = try removeAccountMnemonic(path: dataFolderURL.path())
            // TODO: remove tunnel as well
#endif

#if os(macOS)
            _ = await installHelperIfNeeded()
            removalResult = try await grpcManager.removeAccount()
#endif
            checkCredentialImport()
        } catch {
            // TODO: need modal for alerts
            throw error
        }
    }

    public func dataFolderURL() throws -> URL {
        guard let dataFolderURL = FileManager.default
            .containerURL(
                forSecurityApplicationGroupIdentifier: Constants.groupID.rawValue
            )?
            .appendingPathComponent("Data")
        else {
            throw CredentialsManagerError.cannotCreateDB
        }
        return dataFolderURL
    }
}

private extension CredentialsManager {
    func setup() {
        setupGRPCManagerObservers()
        checkCredentialImport()
    }

    func setupGRPCManagerObservers() {
#if os(macOS)
        grpcManager.$lastError.sink { [weak self] error in
            guard let self,
                  error == GeneralNymError.noMnemonicStored
            else {
                return
            }
            Task { @MainActor in
                self.appSettings.isCredentialImported = false
            }
        }
        .store(in: &cancellables)
#endif
    }
}

private extension CredentialsManager {
    func checkCredentialImport() {
        Task(priority: .background) {
            do {
                let isImported: Bool
#if os(iOS)
                let dataFolderURL = try dataFolderURL()
                isImported = try isAccountMnemonicStored(path: dataFolderURL.path())
#elseif os(macOS)
                isImported = try await grpcManager.isAccountStored()
#endif
                updateIsCredentialImported(with: isImported)
            } catch {
                logger.error("Failed to check credential import: \(error.localizedDescription)")
                updateIsCredentialImported(with: false)
            }
        }
    }

    func updateIsCredentialImported(with value: Bool) {
        Task { @MainActor in
            appSettings.isCredentialImported = value
        }
    }
}

#if os(macOS)
private extension CredentialsManager {
<<<<<<< HEAD
=======
    // TODO: create helper installer package
>>>>>>> f7bf6752
    func installHelperIfNeeded() async -> Bool {
        var isInstalledAndRunning = helperManager.isHelperAuthorizedAndRunning()
        // TODO: check if possible to split is helper running vs isHelperAuthorized
        guard isInstalledAndRunning && !grpcManager.requiresUpdate
        else {
            do {
                isInstalledAndRunning = try await helperManager.installHelperIfNeeded()
<<<<<<< HEAD
=======
                // Force version update after install.
                _ = try? await grpcManager.version()
>>>>>>> f7bf6752
            } catch let error {
                logger.error("Failed to install helper: \(error)")
            }
            return isInstalledAndRunning
        }
        return isInstalledAndRunning
    }
}
#endif<|MERGE_RESOLUTION|>--- conflicted
+++ resolved
@@ -35,10 +35,6 @@
     }
 
     public func add(credential: String) async throws {
-<<<<<<< HEAD
-        let trimmedCredential = credential.trimmingCharacters(in: .whitespacesAndNewlines)
-=======
->>>>>>> f7bf6752
         try await Task(priority: .background) {
             do {
 #if os(iOS)
@@ -47,19 +43,11 @@
                 if !FileManager.default.fileExists(atPath: dataFolderURL.path()) {
                     try FileManager.default.createDirectory(at: dataFolderURL, withIntermediateDirectories: true)
                 }
-<<<<<<< HEAD
-                try storeAccountMnemonic(mnemonic: trimmedCredential, path: dataFolderURL.path())
-#elseif os(macOS)
-                // TODO: check if daemon is installed and does not need an update
-                _ = await installHelperIfNeeded()
-                try await grpcManager.storeAccount(with: trimmedCredential)
-=======
                 try storeAccountMnemonic(mnemonic: credential, path: dataFolderURL.path())
 #elseif os(macOS)
                 // TODO: check if daemon is installed and does not need an update
                 _ = await installHelperIfNeeded()
                 try await grpcManager.storeAccount(with: credential)
->>>>>>> f7bf6752
 #endif
                 checkCredentialImport()
             } catch {
@@ -160,10 +148,7 @@
 
 #if os(macOS)
 private extension CredentialsManager {
-<<<<<<< HEAD
-=======
     // TODO: create helper installer package
->>>>>>> f7bf6752
     func installHelperIfNeeded() async -> Bool {
         var isInstalledAndRunning = helperManager.isHelperAuthorizedAndRunning()
         // TODO: check if possible to split is helper running vs isHelperAuthorized
@@ -171,11 +156,8 @@
         else {
             do {
                 isInstalledAndRunning = try await helperManager.installHelperIfNeeded()
-<<<<<<< HEAD
-=======
                 // Force version update after install.
                 _ = try? await grpcManager.version()
->>>>>>> f7bf6752
             } catch let error {
                 logger.error("Failed to install helper: \(error)")
             }
