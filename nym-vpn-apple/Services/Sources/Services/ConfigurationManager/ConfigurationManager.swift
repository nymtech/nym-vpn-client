--- conflicted
+++ resolved
@@ -1,8 +1,4 @@
-<<<<<<< HEAD
-import Foundation
-=======
 import Combine
->>>>>>> f7bf6752
 import SwiftUI
 import AppSettings
 import Device
@@ -55,10 +51,7 @@
     public let isTestFlight = Bundle.main.appStoreReceiptURL?.lastPathComponent == "sandboxReceipt"
     public let appVersion = Bundle.main.infoDictionary?["CFBundleShortVersionString"] as? String ?? "0.0.0"
 
-<<<<<<< HEAD
-=======
     public var accountLinks: AccountLinks?
->>>>>>> f7bf6752
     public var environmentDidChange: (() -> Void)?
 
 #if os(iOS)
@@ -75,17 +68,6 @@
 #endif
 
     public func setup() async throws {
-<<<<<<< HEAD
-#if os(iOS)
-        try await setEnvVariables()
-#elseif os(macOS)
-        try setDaemonEnvironmentVariables()
-#endif
-    }
-
-    public func updateEnv(to env: Env) {
-        Task(priority: .background) {
-=======
         appSettings.$isCredentialImportedPublisher.sink { [weak self] _ in
             self?.updateAccountLinks()
         }
@@ -97,29 +79,20 @@
     public func updateEnv(to env: Env) {
         Task(priority: .background) { [weak self] in
             guard let self else { return }
->>>>>>> f7bf6752
             guard isTestFlight || Device.isMacOS,
                   env != currentEnv
             else {
                 return
             }
-<<<<<<< HEAD
-            currentEnv = env
-            do {
-                try await setup()
-=======
             await MainActor.run { [weak self] in
                 self?.currentEnv = env
             }
             do {
                 try await configure()
->>>>>>> f7bf6752
             } catch {
                 logger.error("Failed to set env to \(env.rawValue): \(error.localizedDescription)")
             }
             environmentDidChange?()
-<<<<<<< HEAD
-=======
         }
     }
 
@@ -148,21 +121,11 @@
             } catch {
                 logger.error("Failed to fetch account links: \(error.localizedDescription)")
             }
->>>>>>> f7bf6752
         }
     }
 }
 
 private extension ConfigurationManager {
-<<<<<<< HEAD
-#if os(iOS)
-    func setEnvVariables() async throws {
-        try await initEnvironmentAsync(networkName: currentEnv.rawValue)
-    }
-
-#elseif os(macOS)
-
-=======
     func configure() async throws {
         logger.info("🛜 env: \(currentEnv.rawValue)")
         print("🛜 env: \(currentEnv.rawValue)")
@@ -181,7 +144,6 @@
         }.value
     }
 #elseif os(macOS)
->>>>>>> f7bf6752
     func setDaemonEnvironmentVariables() throws {
         try grpcManager.switchEnvironment(to: currentEnv.rawValue)
     }
