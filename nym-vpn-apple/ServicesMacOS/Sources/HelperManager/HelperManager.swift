--- conflicted
+++ resolved
@@ -6,11 +6,7 @@
 
 public final class HelperManager {
     public static let shared = HelperManager()
-<<<<<<< HEAD
-    public let requiredVersion = "1.0.0-rc.3"
-=======
     public let requiredVersion = "1.0.0-rc.5"
->>>>>>> f7bf6752
 
     private var helperName = ""
 
