--- conflicted
+++ resolved
@@ -107,65 +107,6 @@
     }
 }
 
-<<<<<<< HEAD
-#[derive(uniffi::Enum, Clone)]
-pub enum EntryPoint {
-    Gateway { identity: NodeIdentity },
-    Location { location: String },
-    RandomLowLatency,
-    Random,
-}
-
-#[derive(uniffi::Enum, Clone)]
-pub enum ExitPoint {
-    Address { address: Recipient },
-    Gateway { identity: NodeIdentity },
-    Location { location: String },
-}
-
-impl From<crate::gateway_directory::EntryPoint> for EntryPoint {
-    fn from(value: crate::gateway_directory::EntryPoint) -> Self {
-        match value {
-            crate::gateway_directory::EntryPoint::Gateway { identity } => {
-                EntryPoint::Gateway { identity }
-            }
-            crate::gateway_directory::EntryPoint::Location { location } => {
-                EntryPoint::Location { location }
-            }
-            crate::gateway_directory::EntryPoint::RandomLowLatency => EntryPoint::RandomLowLatency,
-            crate::gateway_directory::EntryPoint::Random => EntryPoint::Random,
-        }
-    }
-}
-
-impl From<crate::gateway_directory::ExitPoint> for ExitPoint {
-    fn from(value: crate::gateway_directory::ExitPoint) -> Self {
-        match value {
-            crate::gateway_directory::ExitPoint::Address { address } => {
-                ExitPoint::Address { address }
-            }
-            crate::gateway_directory::ExitPoint::Gateway { identity } => {
-                ExitPoint::Gateway { identity }
-            }
-            crate::gateway_directory::ExitPoint::Location { location } => {
-                ExitPoint::Location { location }
-            }
-        }
-    }
-}
-
-#[derive(uniffi::Record)]
-pub struct VPNConfig {
-    pub api_url: Url,
-    pub explorer_url: Url,
-    pub entry_gateway: EntryPoint,
-    pub exit_router: ExitPoint,
-    #[cfg(target_os = "ios")]
-    pub tun_provider: Arc<dyn OSTunProvider>,
-}
-
-=======
->>>>>>> c656b61e
 #[uniffi::export(with_foreign)]
 pub trait OSTunProvider: Send + Sync + Debug {
     fn configure_wg(&self, config: WgConfig) -> Result<(), FFIError>;
