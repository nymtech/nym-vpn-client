--- conflicted
+++ resolved
@@ -1,11 +1,7 @@
 use futures::SinkExt;
 use nym_vpn_lib::gateway_directory::{EntryPoint, ExitPoint};
-<<<<<<< HEAD
 use nym_vpn_lib::{NymVpnCtrlMessage, NymVpnHandle, SpecificVpn};
-=======
-use nym_vpn_lib::{NymVpnCtrlMessage, NymVpnHandle};
 use std::env;
->>>>>>> e67257aa
 use tauri::State;
 use tracing::{debug, error, info, instrument, trace};
 
@@ -101,10 +97,6 @@
     } else {
         info!("5-hop mode enabled");
     }
-<<<<<<< HEAD
-=======
-    vpn_config.enable_wireguard = false;
->>>>>>> e67257aa
     // !! release app_state mutex
     // TODO: replace with automatic drop through scope
     drop(app_state);
@@ -122,12 +114,14 @@
         vpn_ctrl_tx,
         vpn_status_rx,
         vpn_exit_rx,
-    } = match nym_vpn_lib::spawn_nym_vpn_with_new_runtime(SpecificVpn::Mix(vpn_config)).map_err(|e| {
-        CmdError::new(
-            CmdErrorSource::InternalError,
-            format!("fail to initialize Nym VPN client: {}", e),
-        )
-    }) {
+    } = match nym_vpn_lib::spawn_nym_vpn_with_new_runtime(SpecificVpn::Mix(vpn_config)).map_err(
+        |e| {
+            CmdError::new(
+                CmdErrorSource::InternalError,
+                format!("fail to initialize Nym VPN client: {}", e),
+            )
+        },
+    ) {
         Ok(handle) => handle,
         Err(e) => {
             error!(e.message);
