--- conflicted
+++ resolved
@@ -11,12 +11,8 @@
 # See more keys and their definitions at https://doc.rust-lang.org/cargo/reference/manifest.html
 
 [dependencies]
-<<<<<<< HEAD
-clap.workspace = true
+clap = { workspace = true, features = ["derive"] }
 parity-tokio-ipc.workspace = true
-=======
-clap = { workspace = true, features = ["derive"] }
->>>>>>> 67df7633
 prost.workspace = true
 tokio = { workspace = true, features = ["macros", "rt-multi-thread"]}
 tonic.workspace = true
