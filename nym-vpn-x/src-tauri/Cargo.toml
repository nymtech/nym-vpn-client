--- conflicted
+++ resolved
@@ -17,17 +17,14 @@
 build-info-build = "0.0.37"
 
 [dependencies]
-<<<<<<< HEAD
-tauri = { version = "1.7.1", features = [ "notification-all", "system-tray", "window-set-size", "os-all", "process-all", "shell-open"] }
-=======
 tauri = { version = "1.7.1", features = [
+    "notification-all",
     "system-tray",
     "window-set-size",
     "os-all",
     "process-all",
     "shell-open",
 ] }
->>>>>>> be330edd
 tokio = { version = "1.33", features = ["rt", "sync", "time", "fs"] }
 serde = { version = "1.0", features = ["derive"] }
 serde_json = "1.0"
