--- conflicted
+++ resolved
@@ -17,7 +17,6 @@
 build-info-build = "0.0.37"
 
 [dependencies]
-<<<<<<< HEAD
 tauri = { version = "1.7.1", features = [
     "system-tray",
     "window-set-size",
@@ -25,9 +24,6 @@
     "process-all",
     "shell-open",
 ] }
-=======
-tauri = { version = "1.7.1", features = [ "notification-all", "system-tray", "window-set-size", "os-all", "process-all", "shell-open"] }
->>>>>>> 4dfd73a8
 tokio = { version = "1.33", features = ["rt", "sync", "time", "fs"] }
 serde = { version = "1.0", features = ["derive"] }
 serde_json = "1.0"
@@ -56,16 +52,11 @@
 rust_iso3166 = "0.1"
 
 # nym deps
+
+nym-config = { git = "https://github.com/nymtech/nym", rev = "f06f7e761333c1b9c865ae9704cee23c4515b82f" }
 nym-vpn-proto = { path = "../../nym-vpn-core/crates/nym-vpn-proto" }
 nym-gateway-directory = { path = "../../nym-vpn-core/crates/nym-gateway-directory/" }
-<<<<<<< HEAD
-nym-config = { git = "https://github.com/nymtech/nym", rev = "453c8facbec549ac48d4c73cbf00f35249300154" }
-nym-bin-common = { git = "https://github.com/nymtech/nym", rev = "453c8facbec549ac48d4c73cbf00f35249300154" }
-=======
-nym-config = { git = "https://github.com/nymtech/nym", rev = "f86050d" }
-nym-bin-common = { git = "https://github.com/nymtech/nym", rev = "f86050d" }
->>>>>>> 4dfd73a8
-
+nym-bin-common = { git = "https://github.com/nymtech/nym", rev = "f06f7e761333c1b9c865ae9704cee23c4515b82f" }
 [target."cfg(windows)".dependencies]
 windows = { version = "0.57.0", features = [
     "Win32_System_Console",
