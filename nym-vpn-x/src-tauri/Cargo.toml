[package]
name = "nym-vpn-x"
version = "0.1.8-dev"
description = "NymVPN desktop client"
authors = ["Nym Technologies SA", "Pierre <dommerc.pierre@gmail.com>", "Zane <zanecschepke@gmail.com>"]
license = "GPL-3.0-only"
documentation = "https://nymtech.net"
repository = "https://github.com/nymtech/nym-vpn-client"
edition = "2021"

[build-dependencies]
tauri-build = { version = "1.5", features = [] }
build-info-build = "0.0.37"

[dependencies]
tauri = { version = "1.7.1", features = [ "notification-all", "system-tray", "window-set-size", "os-all", "process-all", "shell-open"] }
tokio = { version = "1.33", features = ["rt", "sync", "time", "fs"] }
serde = { version = "1.0", features = ["derive"] }
serde_json = "1.0"
tracing = "0.1"
tracing-subscriber =  { version = "0.3.1", features = ["tracing-log", "env-filter"] }
anyhow = "1.0"
dotenvy = "0.15.7"
thiserror = "1.0"
ts-rs = { version = "9.0", features = ["chrono-impl"] }
once_cell = "1.18.0"
toml = "0.8.5"
time = "0.3.9"
itertools = "0.13"
clap = { version = "4.5", features = ["derive"] }
build-info = "0.0.37"
sled = "0.34.7"
strum = { version = "0.26", features = ["derive"] }
tonic =  { version = "0.11", features = ["channel"] }
bs58 = "0.5.1"
parity-tokio-ipc = "0.9.0"
tower = "0.4.8"
reqwest = { version = "0.12", features = ["json"] }
rust_iso3166 = "0.1"

# nym deps
nym-vpn-proto = { path = "../../nym-vpn-core/crates/nym-vpn-proto" }
nym-gateway-directory = { path = "../../nym-vpn-core/crates/nym-gateway-directory/" }
<<<<<<< HEAD
nym-config = { git = "https://github.com/nymtech/nym", rev = "2ec8349" }
nym-bin-common = { git = "https://github.com/nymtech/nym", rev = "2ec8349" }
=======
nym-config = { git = "https://github.com/nymtech/nym", rev = "1f144690da9692ad61c60b754f0333dabeaf29d8" }
nym-bin-common = { git = "https://github.com/nymtech/nym", rev = "1f144690da9692ad61c60b754f0333dabeaf29d8" }
>>>>>>> e93385a9

[target."cfg(windows)".dependencies]
windows = { version = "0.57.0", features = ["Win32_System_Console", "Win32_Foundation"] }

[features]
# this feature is used for production builds or when `devPath` points to the filesystem
# DO NOT REMOVE!!
custom-protocol = ["tauri/custom-protocol"]<|MERGE_RESOLUTION|>--- conflicted
+++ resolved
@@ -41,13 +41,8 @@
 # nym deps
 nym-vpn-proto = { path = "../../nym-vpn-core/crates/nym-vpn-proto" }
 nym-gateway-directory = { path = "../../nym-vpn-core/crates/nym-gateway-directory/" }
-<<<<<<< HEAD
-nym-config = { git = "https://github.com/nymtech/nym", rev = "2ec8349" }
-nym-bin-common = { git = "https://github.com/nymtech/nym", rev = "2ec8349" }
-=======
 nym-config = { git = "https://github.com/nymtech/nym", rev = "1f144690da9692ad61c60b754f0333dabeaf29d8" }
 nym-bin-common = { git = "https://github.com/nymtech/nym", rev = "1f144690da9692ad61c60b754f0333dabeaf29d8" }
->>>>>>> e93385a9
 
 [target."cfg(windows)".dependencies]
 windows = { version = "0.57.0", features = ["Win32_System_Console", "Win32_Foundation"] }
