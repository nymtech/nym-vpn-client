--- conflicted
+++ resolved
@@ -101,19 +101,6 @@
     ) -> Result<(NodeIdentity, Option<String>)>;
 }
 
-<<<<<<< HEAD
-pub fn by_identity(
-    gateways: &[DescribedGatewayWithLocation],
-    identity: &NodeIdentity,
-) -> Result<(NodeIdentity, Option<String>)> {
-    // Confirm up front that the gateway identity is in the list of gateways from the
-    // directory.
-    gateways
-        .iter()
-        .find(|gateway| gateway.identity_key() == &identity.to_string())
-        .ok_or(Error::NoMatchingGateway)?;
-    Ok((*identity, None))
-=======
 pub fn verify_identity(
     gateways: &[DescribedGatewayWithLocation],
     identity: &NodeIdentity,
@@ -133,7 +120,6 @@
         .find(|gateway| gateway.identity_key() == &identity.to_string())
         .cloned()
         .ok_or(Error::NoMatchingGateway)
->>>>>>> 5cded5a4
 }
 
 pub fn by_location(
@@ -147,11 +133,7 @@
         .iter()
         .filter(|g| g.is_two_letter_iso_country_code(location));
     if gateways_with_specified_location.clone().count() == 0 {
-<<<<<<< HEAD
-        return Err(Error::NoMatchingEntryGatewayForLocation {
-=======
         return Err(Error::NoMatchingGatewayForLocation {
->>>>>>> 5cded5a4
             requested_location: location.to_string(),
             available_countries: list_all_country_iso_codes(gateways),
         });
@@ -159,8 +141,6 @@
     select_random_gateway_node(gateways_with_specified_location)
 }
 
-<<<<<<< HEAD
-=======
 pub fn by_location_described(
     gateways: &[DescribedGatewayWithLocation],
     location: &str,
@@ -180,7 +160,6 @@
     select_random_described_gateway(gateways_with_specified_location).cloned()
 }
 
->>>>>>> 5cded5a4
 pub async fn by_random_low_latency(
     gateways: &[DescribedGatewayWithLocation],
 ) -> Result<(NodeIdentity, Option<String>)> {
@@ -191,10 +170,6 @@
 pub fn by_random(
     gateways: &[DescribedGatewayWithLocation],
 ) -> Result<(NodeIdentity, Option<String>)> {
-<<<<<<< HEAD
-    log::info!("Selecting a random entry gateway");
-    select_random_gateway_node(gateways)
-=======
     select_random_gateway_node(gateways)
 }
 
@@ -202,5 +177,4 @@
     gateways: &[DescribedGatewayWithLocation],
 ) -> Result<DescribedGatewayWithLocation> {
     select_random_described_gateway(gateways).cloned()
->>>>>>> 5cded5a4
 }